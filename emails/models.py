from collections import namedtuple
from datetime import datetime, timedelta, timezone
from hashlib import sha256
import random
import re
import string
import uuid

from django.apps import apps
from django.conf import settings
from django.contrib.auth.models import User
from django.db import models
from django.utils.translation.trans_real import (
    parse_accept_lang_header,
    get_supported_language_variant,
)

emails_config = apps.get_app_config('emails')


BounceStatus = namedtuple('BounceStatus', 'paused type')

NOT_PREMIUM_USER_ERR_MSG = 'You must be a premium subscriber to {}.'
TRY_DIFFERENT_VALUE_ERR_MSG = '{} could not be created, try using a different value.'


def get_domains_from_settings():
    return {
        'RELAY_FIREFOX_DOMAIN': settings.RELAY_FIREFOX_DOMAIN,
        'MOZMAIL_DOMAIN': settings.MOZMAIL_DOMAIN
    }


DOMAINS = get_domains_from_settings()
DOMAIN_CHOICES = [(1, 'RELAY_FIREFOX_DOMAIN'), (2, 'MOZMAIL_DOMAIN')]
DEFAULT_DOMAIN = settings.RELAY_FIREFOX_DOMAIN
if settings.TEST_MOZMAIL:
    DEFAULT_DOMAIN = settings.MOZMAIL_DOMAIN


def valid_available_subdomain(subdomain, *args, **kwargs):
    # valid subdomains:
    #   can't start or end with a hyphen
    #   must be 1-63 alphanumeric characters and/or hyphens
    valid_subdomain_pattern = re.compile('^(?!-)[A-Za-z0-9-]{1,63}(?<!-)$')
    valid = valid_subdomain_pattern.match(subdomain) is not None
    #   can't have "bad" words in them
    bad_word = has_bad_words(subdomain)
    #   can't have "blocked" words in them
    blocked_word = is_blocklisted(subdomain)
    #   can't be taken by someone else
    taken = Profile.objects.filter(subdomain=subdomain).count() > 0
    if not valid or bad_word or blocked_word or taken:
        raise CannotMakeSubdomainException('error-subdomain-not-available')
    return True


class Profile(models.Model):
    user = models.ForeignKey(User, on_delete=models.CASCADE)
    api_token = models.UUIDField(default=uuid.uuid4)
    num_address_deleted = models.PositiveIntegerField(default=0)
    address_last_deleted = models.DateTimeField(
        blank=True, null=True, db_index=True
    )
    last_soft_bounce = models.DateTimeField(
        blank=True, null=True, db_index=True
    )
    last_hard_bounce = models.DateTimeField(
        blank=True, null=True, db_index=True
    )
    subdomain = models.CharField(
        blank=True, null=True, unique=True, max_length=12, db_index=True,
        validators=[valid_available_subdomain]
    )
    server_storage = models.BooleanField(default=False)

    def __str__(self):
        return '%s Profile' % self.user

<<<<<<< HEAD
=======
    @property
    def language(self):
        for accept_lang, _ in parse_accept_lang_header(
            self.fxa.extra_data.get('locale')
        ):
            try:
                return get_supported_language_variant(accept_lang)
            except LookupError:
                continue
        return 'en'

    @staticmethod
    def subdomain_available(subdomain):
        # valid subdomains can't start or end with a hyphen, and must be 1-63
        # alphanumeric characters and/or hyphens
        valid_subdomain_pattern = re.compile('^(?!-)[A-Za-z0-9-]{1,63}(?<!-)$')
        valid = valid_subdomain_pattern.match(subdomain) is not None
        bad_word = has_bad_words(subdomain)
        blocked_word = is_blocklisted(subdomain)
        taken = Profile.objects.filter(subdomain=subdomain).count() > 0
        return valid and not bad_word and not blocked_word and not taken

>>>>>>> 4fad2cc0
    @property
    def num_active_address(self):
        return RelayAddress.objects.filter(user=self.user).count()

    def check_bounce_pause(self):
        if self.last_hard_bounce:
            last_hard_bounce_allowed = (
                datetime.now(timezone.utc) -
                timedelta(days=settings.HARD_BOUNCE_ALLOWED_DAYS)
            )
            if self.last_hard_bounce > last_hard_bounce_allowed:
                return BounceStatus(True, 'hard')
            self.last_hard_bounce = None
            self.save()
        if self.last_soft_bounce:
            last_soft_bounce_allowed = (
                datetime.now(timezone.utc) -
                timedelta(days=settings.SOFT_BOUNCE_ALLOWED_DAYS)
            )
            if self.last_soft_bounce > last_soft_bounce_allowed:
                return BounceStatus(True, 'soft')
            self.last_soft_bounce = None
            self.save()
        return BounceStatus(False, '')

    @property
    def next_email_try(self):
        bounce_pause, bounce_type = self.check_bounce_pause()

        if not bounce_pause:
            return datetime.now(timezone.utc)

        if bounce_type == 'soft':
            return self.last_soft_bounce + timedelta(
                days=settings.SOFT_BOUNCE_ALLOWED_DAYS
            )

        return self.last_hard_bounce + timedelta(
            days=settings.HARD_BOUNCE_ALLOWED_DAYS
        )

    @property
    def last_bounce_date(self):
        if self.last_hard_bounce:
            return self.last_hard_bounce
        if self.last_soft_bounce:
            return self.last_soft_bounce
        return None

    @property
    def at_max_free_aliases(self):
        relay_addresses_count = RelayAddress.objects.filter(
            user=self.user
        ).count()
        return relay_addresses_count >= settings.MAX_NUM_FREE_ALIASES

    @property
    def fxa(self):
        return self.user.socialaccount_set.filter(provider='fxa').first()

    @property
    def display_name(self):
        # if display name is not set on FxA the
        # displayName key will not exist on the extra_data
        return self.fxa.extra_data.get('displayName')

    @property
    def has_premium(self):
        # FIXME: as we don't have all the tiers defined we are over-defining
        # this to mark the user as a premium user as well
        if not self.fxa:
            return False
        if self.user.email.endswith('@mozilla.com'):
            return True
        user_subscriptions = self.fxa.extra_data.get('subscriptions', [])
        for sub in settings.SUBSCRIPTIONS_WITH_UNLIMITED.split(','):
            if sub in user_subscriptions:
                return True
        return False

    @property
    def emails_forwarded(self):
        relay_addresses_forwarded = RelayAddress.objects.filter(
            user=self.user
        ).values('num_forwarded')
        return sum(forwarded['num_forwarded'] for forwarded in relay_addresses_forwarded)

    @property
    def emails_blocked(self):
        relay_addresses_blocked = RelayAddress.objects.filter(
            user=self.user
        ).values('num_blocked')
        return sum(blocked['num_blocked'] for blocked in relay_addresses_blocked)

    def add_subdomain(self, subdomain):
        if not self.has_premium:
            raise CannotMakeSubdomainException('error-premium-set-subdomain')
        if self.subdomain is not None:
            raise CannotMakeSubdomainException('error-premium-cannot-change-subdomain')
        self.subdomain = subdomain
        self.full_clean()
        self.save()
        return subdomain


def address_hash(address, subdomain=None, domain=DEFAULT_DOMAIN):
    if subdomain:
        return sha256(
            f'{address}@{subdomain}.{domain}'.encode('utf-8')
        ).hexdigest()
    if domain == settings.RELAY_FIREFOX_DOMAIN:
        return sha256(
            f'{address}'.encode('utf-8')
        ).hexdigest()
    return sha256(
        f'{address}@{domain}'.encode('utf-8')
    ).hexdigest()


def address_default():
    return ''.join(random.choices(string.ascii_lowercase + string.digits, k=9))


def has_bad_words(value):
    return any(
        badword in value
        for badword in emails_config.badwords
    )


def is_blocklisted(value):
    return any(
        blockedword == value
        for blockedword in emails_config.blocklist
    )


def get_domain_numerical(domain_address):
    # get domain name from the address
    domains_keys = list(DOMAINS.keys())
    domains_values = list(DOMAINS.values())
    domain_name = domains_keys[domains_values.index(domain_address)]
    # get domain numerical value from domain name
    choices = dict(DOMAIN_CHOICES)
    choices_keys = list(choices.keys())
    choices_values = list(choices.values())
    return choices_keys[choices_values.index(domain_name)]


class CannotMakeSubdomainException(Exception):
    """Exception raised by Profile due to error on subdomain creation.

    Attributes:
        message -- optional explanation of the error
    """

    def __init__(self, message=None):
        self.message = message


class CannotMakeAddressException(Exception):
    """Exception raised by RelayAddress or DomainAddress due to error on alias creation.

    Attributes:
        message -- optional explanation of the error
    """

    def __init__(self, message=None):
        self.message = message


class RelayAddress(models.Model):
    user = models.ForeignKey(User, on_delete=models.CASCADE)
    address = models.CharField(
        max_length=64, default=address_default, unique=True
    )
    domain = models.PositiveSmallIntegerField(choices=DOMAIN_CHOICES, default=1)
    enabled = models.BooleanField(default=True)
    description = models.CharField(max_length=64, blank=True)
    created_at = models.DateTimeField(auto_now_add=True, db_index=True)
    last_modified_at = models.DateTimeField(auto_now=True, db_index=True)
    last_used_at = models.DateTimeField(blank=True, null=True)
    num_forwarded = models.PositiveSmallIntegerField(default=0)
    num_blocked = models.PositiveSmallIntegerField(default=0)
    num_spam = models.PositiveSmallIntegerField(default=0)
    generated_for = models.CharField(max_length=255, blank=True)

    def __str__(self):
        return self.address

    def delete(self, *args, **kwargs):
        # TODO: create hard bounce receipt rule in AWS for the address
        deleted_address = DeletedAddress.objects.create(
            address_hash=address_hash(self.address, domain=self.domain_value),
            num_forwarded=self.num_forwarded,
            num_blocked=self.num_blocked,
            num_spam=self.num_spam,
        )
        deleted_address.save()
        profile = Profile.objects.get(user=self.user)
        profile.address_last_deleted = datetime.now(timezone.utc)
        profile.num_address_deleted += 1
        profile.save()
        return super(RelayAddress, self).delete(*args, **kwargs)

    def make_relay_address(user_profile, num_tries=0, domain=DEFAULT_DOMAIN):
        if (
            user_profile.at_max_free_aliases
            and not user_profile.has_premium
        ):
            hit_limit = f'make more than {settings.MAX_NUM_FREE_ALIASES} aliases'
            raise CannotMakeAddressException(
                NOT_PREMIUM_USER_ERR_MSG.format(hit_limit)
            )
        if num_tries >= 5:
            raise CannotMakeAddressException
        # only use the numerical value of the domain when creating the alias
        domain_numerical = get_domain_numerical(domain)
        relay_address = RelayAddress.objects.create(user=user_profile.user, domain=domain_numerical)
        address_contains_badword = has_bad_words(relay_address.address)
        address_is_blocklisted = is_blocklisted(relay_address.address)
        address_already_deleted = DeletedAddress.objects.filter(
            address_hash=address_hash(relay_address.address, domain=domain)
        ).count()
        if address_already_deleted > 0 or address_contains_badword or address_is_blocklisted:
            relay_address.delete()
            num_tries += 1
            return RelayAddress.make_relay_address(user_profile, num_tries, domain)
        return relay_address

    @property
    def domain_value(self):
        return DOMAINS.get(self.get_domain_display())

    @property
    def full_address(self):
        return '%s@%s' % (self.address, self.domain_value)


class DeletedAddress(models.Model):
    address_hash = models.CharField(max_length=64, db_index=True)
    num_forwarded = models.PositiveSmallIntegerField(default=0)
    num_blocked = models.PositiveSmallIntegerField(default=0)
    num_spam = models.PositiveSmallIntegerField(default=0)

    def __str__(self):
        return self.address_hash


class DomainAddress(models.Model):
    user = models.ForeignKey(User, on_delete=models.CASCADE)
    address = models.CharField(max_length=64)
    enabled = models.BooleanField(default=True)
    description = models.CharField(max_length=64, blank=True)
    domain = models.PositiveSmallIntegerField(choices=DOMAIN_CHOICES, default=2)
    created_at = models.DateTimeField(auto_now_add=True, db_index=True)
    first_emailed_at = models.DateTimeField(null=True, db_index=True)
    last_used_at = models.DateTimeField(auto_now_add=True, db_index=True)
    last_modified_at = models.DateTimeField(auto_now=True, db_index=True)
    last_used_at = models.DateTimeField(blank=True, null=True)
    num_forwarded = models.PositiveSmallIntegerField(default=0)
    num_blocked = models.PositiveSmallIntegerField(default=0)
    num_spam = models.PositiveSmallIntegerField(default=0)

    def __str__(self):
        return self.address

    @property
    def user_profile(self):
        return Profile.objects.get(user=self.user)

    def make_domain_address(user_profile, address=None, made_via_email=False):
        if not user_profile.has_premium:
            raise CannotMakeAddressException(
                NOT_PREMIUM_USER_ERR_MSG.format('create subdomain aliases')
            )

        user_subdomain = Profile.objects.get(user=user_profile.user).subdomain
        if not user_subdomain:
            raise CannotMakeAddressException(
                'You must select a subdomain before creating email address with subdomain.'
            )

        address_contains_badword = False
        if not address:
            # FIXME: if the alias is randomly generated and has bad words
            # we should retry like make_relay_address does
            # not fixing this now because not sure randomly generated
            # DomainAlias will be a feature
            address = address_default()
            # Only check for bad words if randomly generated
            address_contains_badword = has_bad_words(address)
        address_is_blocklisted = is_blocklisted(address)
        address_already_deleted = DeletedAddress.objects.filter(
            address_hash=address_hash(address, user_subdomain)
        ).count()
        if address_contains_badword or address_is_blocklisted or address_already_deleted > 0:
            raise CannotMakeAddressException(
                TRY_DIFFERENT_VALUE_ERR_MSG.format('Email address with subdomain')
            )

        domain_address = DomainAddress.objects.create(
            user=user_profile.user,
            address=address,
        )
        if made_via_email:
            # update first_emailed_at indicating alias generation impromptu.
            domain_address.first_emailed_at = datetime.now(timezone.utc)
            domain_address.save()
        return domain_address

    def delete(self, *args, **kwargs):
        # TODO: create hard bounce receipt rule in AWS for the address
        deleted_address = DeletedAddress.objects.create(
            address_hash=address_hash(self.address, self.user_profile.subdomain, self.domain_value),
            num_forwarded=self.num_forwarded,
            num_blocked=self.num_blocked,
            num_spam=self.num_spam,
        )
        deleted_address.save()
        self.user_profile.address_last_deleted = datetime.now(timezone.utc)
        self.user_profile.num_address_deleted += 1
        self.user_profile.save()
        return super(DomainAddress, self).delete(*args, **kwargs)

    @property
    def domain_value(self):
        return DOMAINS.get(self.get_domain_display())

    @property
    def full_address(self):
        return '%s@%s.%s' % (
            self.address, self.user_profile.subdomain, self.domain_value
        )


class Reply(models.Model):
    relay_address = models.ForeignKey(RelayAddress, on_delete=models.CASCADE, blank=True, null=True)
    domain_address = models.ForeignKey(
        DomainAddress, on_delete=models.CASCADE, blank=True, null=True
    )
    lookup = models.CharField(max_length=255, blank=False, db_index=True)
    encrypted_metadata = models.TextField(blank=False)
    created_at = models.DateField(auto_now_add=True, null=False)

    @property
    def address(self):
        return self.relay_address or self.domain_address

    @property
    def owner_has_premium(self):
        profile = self.address.user.profile_set.first()
        return profile.has_premium<|MERGE_RESOLUTION|>--- conflicted
+++ resolved
@@ -77,8 +77,6 @@
     def __str__(self):
         return '%s Profile' % self.user
 
-<<<<<<< HEAD
-=======
     @property
     def language(self):
         for accept_lang, _ in parse_accept_lang_header(
@@ -90,18 +88,6 @@
                 continue
         return 'en'
 
-    @staticmethod
-    def subdomain_available(subdomain):
-        # valid subdomains can't start or end with a hyphen, and must be 1-63
-        # alphanumeric characters and/or hyphens
-        valid_subdomain_pattern = re.compile('^(?!-)[A-Za-z0-9-]{1,63}(?<!-)$')
-        valid = valid_subdomain_pattern.match(subdomain) is not None
-        bad_word = has_bad_words(subdomain)
-        blocked_word = is_blocklisted(subdomain)
-        taken = Profile.objects.filter(subdomain=subdomain).count() > 0
-        return valid and not bad_word and not blocked_word and not taken
-
->>>>>>> 4fad2cc0
     @property
     def num_active_address(self):
         return RelayAddress.objects.filter(user=self.user).count()
