from datetime import datetime, timezone
from email import message_from_bytes, policy
from email.utils import parseaddr
from hashlib import sha256
import json
import logging
import mimetypes
import os
import re
from tempfile import SpooledTemporaryFile
from urllib.parse import urlparse

from sentry_sdk import capture_message
from markus.utils import generate_tag

from django.conf import settings
from django.contrib import messages
from django.contrib.auth.models import User
from django.core.exceptions import PermissionDenied
from django.db import transaction
from django.http import HttpResponse, JsonResponse
from django.shortcuts import redirect
from django.template.loader import render_to_string
from django.urls import reverse
from django.views.decorators.csrf import csrf_exempt

from .context_processors import relay_from_domain
from .models import DeletedAddress, DomainAddress, Profile, RelayAddress
from .utils import (
    get_post_data_from_request,
    incr_if_enabled,
    histogram_if_enabled,
    ses_relay_email,
    urlize_and_linebreaks
)
from .sns import verify_from_sns, SUPPORTED_SNS_TYPES


logger = logging.getLogger('events')


@csrf_exempt
def index(request):
    incr_if_enabled('emails_index', 1)
    request_data = get_post_data_from_request(request)
    is_validated_create = (
        request_data.get('method_override', None) is None and
        request_data.get("api_token", False)
    )
    is_validated_user = (
        request.user.is_authenticated and
        request_data.get("api_token", False)
    )
    if is_validated_create:
        return _index_POST(request)
    if not is_validated_user:
        return redirect('profile')
    if request.method == 'POST':
        return _index_POST(request)
    incr_if_enabled('emails_index_get', 1)
    return redirect('profile')


def _get_user_profile(request, api_token):
    if not request.user.is_authenticated:
        return Profile.objects.get(api_token=api_token)
    return request.user.profile_set.first()


def _index_POST(request):
    request_data = get_post_data_from_request(request)
    api_token = request_data.get('api_token', None)
    if not api_token:
        raise PermissionDenied
    user_profile = _get_user_profile(request, api_token)
    if not user_profile.user.is_active:
        raise PermissionDenied
    try:
        if request_data.get('method_override', None) == 'PUT':
            return _index_PUT(request_data, user_profile)
        if request_data.get('method_override', None) == 'DELETE':
            return _index_DELETE(request_data, user_profile)
    except (RelayAddress.DoesNotExist, DomainAddress.DoesNotExist):
        return HttpResponse("Address does not exist", status=404)

    incr_if_enabled('emails_index_post', 1)

    with transaction.atomic():
        locked_profile = Profile.objects.select_for_update().get(
            user=user_profile.user
        )
        if (
            locked_profile.at_max_free_aliases
            and not locked_profile.has_unlimited
        ):
            if settings.SITE_ORIGIN not in request.headers.get('Origin', ''):
                return HttpResponse('Payment Required', status=402)
            messages.error(
                request,
                "You already have %s email addresses. Please upgrade." %
                settings.MAX_NUM_FREE_ALIASES
            )
            return redirect('profile')
        relay_address = RelayAddress.make_relay_address(locked_profile.user)

    if settings.SITE_ORIGIN not in request.headers.get('Origin', ''):
        address_string = '%s@%s' % (
            relay_address.address, relay_from_domain(request)['RELAY_DOMAIN']
        )
        return JsonResponse({
            'id': relay_address.id,
            'address': address_string
        }, status=201)

    return redirect('profile')


def _get_address_from_id(request_data, user_profile):
    if request_data.get('relay_address_id', False):
        relay_address = RelayAddress.objects.get(
            id=request_data['relay_address_id'],
            user=user_profile.user
        )
        return relay_address
    domain_address = DomainAddress.objects.get(
        id=request_data['domain_address_id'],
        user=user_profile.user
    )
    return domain_address



def _index_PUT(request_data, user_profile):
    incr_if_enabled('emails_index_put', 1)
    address = _get_address_from_id(request_data, user_profile)
    if request_data.get('enabled') == 'Disable':
        # TODO?: create a soft bounce receipt rule for the address?
        address.enabled = False
    elif request_data.get('enabled') == 'Enable':
        # TODO?: remove soft bounce receipt rule for the address?
        address.enabled = True
    address.save()

    forwardingStatus = {'enabled': address.enabled}
    return JsonResponse(forwardingStatus)


def _index_DELETE(request_data, user_profile):
    incr_if_enabled('emails_index_delete', 1)
    address = _get_address_from_id(request_data, user_profile)
    # TODO?: create hard bounce receipt rule for the address
    address.delete()
    return redirect('profile')


@csrf_exempt
def sns_inbound(request):
    incr_if_enabled('sns_inbound', 1)
    # We can check for some invalid values in headers before processing body
    # Grabs message information for validation
    topic_arn = request.headers.get('X-Amz-Sns-Topic-Arn', None)
    message_type = request.headers.get('X-Amz-Sns-Message-Type', None)

    # Validates header
    validate_sns_header(topic_arn, message_type)

    json_body = json.loads(request.body)
    verified_json_body = verify_from_sns(json_body)

    return _sns_inbound_logic(topic_arn, message_type, verified_json_body)


def validate_sns_header(topic_arn, message_type):
    if not topic_arn:
        logger.error('SNS inbound request without X-Amz-Sns-Topic-Arn')
        return HttpResponse(
            'Received SNS request without Topic ARN.', status=400
        )
    if topic_arn != settings.AWS_SNS_TOPIC:
        logger.error(
            'SNS message for wrong ARN',
            extra={
                'configured_arn': settings.AWS_SNS_TOPIC,
                'received_arn': topic_arn,
            }
        )
        return HttpResponse(
            'Received SNS message for wrong topic.', status=400
        )

    if not message_type:
        logger.error('SNS inbound request without X-Amz-Sns-Message-Type')
        return HttpResponse(
            'Received SNS request without Message Type.', status=400
        )
    if message_type not in SUPPORTED_SNS_TYPES:
        logger.error(
            'SNS message for unsupported type',
            extra={
                'supported_sns_types': SUPPORTED_SNS_TYPES,
                'message_type': message_type,
            }
        )
        return HttpResponse(
            'Received SNS message for unsupported Type: %s' % message_type,
            status=400
        )


def _sns_inbound_logic(topic_arn, message_type, json_body):
    if message_type == 'SubscriptionConfirmation':
        logger.info(
            'SNS SubscriptionConfirmation',
            extra={'SubscribeURL': json_body['SubscribeURL']}
        )
        return HttpResponse('Logged SubscribeURL', status=200)
    if message_type == 'Notification':
        incr_if_enabled('sns_inbound_Notification', 1)
        return _sns_notification(json_body)

    logger.error(
        'SNS message type did not fall under the SNS inbound logic',
        extra={'message_type': message_type}
    )
    capture_message(
        'Received SNS message with type not handled in inbound log',
        level="error",
        stack=True
    )
    return HttpResponse(
        'Received SNS message with type not handled in inbound log',
        status=400
    )


def _sns_notification(json_body):
    message_json = json.loads(json_body['Message'])
    event_type = message_json.get('eventType')
    notification_type = message_json.get('notificationType')
    if notification_type != 'Received' and event_type != 'Bounce':
        logger.error(
            'SNS notification for unsupported type',
            extra={'notification_type': notification_type},
        )
        return HttpResponse(
            'Received SNS notification for unsupported Type: %s' %
            notification_type,
            status=400
        )

    return _sns_message(message_json)


def _sns_message(message_json):
    incr_if_enabled('sns_inbound_Notification_Received', 1)
    mail = message_json['mail']
    if message_json.get('eventType') == 'Bounce':
        return _handle_bounce(message_json)
    if 'commonHeaders' not in mail:
        logger.error('SNS message without commonHeaders')
        return HttpResponse(
            'Received SNS notification without commonHeaders.',
            status=400
        )

    if 'to' not in mail['commonHeaders']:
        logger.error('SNS message without commonHeaders "to".')
        return HttpResponse(
            'Received SNS notification without commonHeaders "to".',
            status=400
        )

    to_address = parseaddr(mail['commonHeaders']['to'][0])[1]
    local_portion = to_address.split('@')[0]

    if local_portion == 'noreply':
        incr_if_enabled('email_for_noreply_address', 1)
        return HttpResponse('noreply address is not supported.')

    domain_portion = to_address.split('@')[1]

    try:
        # FIXME: this ambiguous return of either
        # RelayAddress or DomainAddress types makes the Rustacean in me throw
        # up a bit.
<<<<<<< HEAD
        address = _get_address(to_address, local_portion, domain_portion)
        user_profile = address.user.profile_set.first()
=======
        if domain_portion == urlparse(settings.SITE_ORIGIN).netloc:
            address = _get_relay_address(to_address, local_portion)
            user_profile = address.user.profile_set.first()
        else:
            user_profile, address = _get_profile_and_domain_address(
                to_address, local_portion, domain_portion
            )
>>>>>>> f23f16f3
    except Exception:
        return HttpResponse("Address does not exist", status=404)

    address_hash = sha256(to_address.encode('utf-8')).hexdigest()

    # first see if this user is over bounce limits
    bounce_paused, bounce_type = user_profile.check_bounce_pause()
    if bounce_paused:
        incr_if_enabled('email_suppressed_for_%s_bounce' % bounce_type, 1)
        return HttpResponse("Address is temporarily disabled.")

    if address and not address.enabled:
        incr_if_enabled('email_for_disabled_address', 1)
        address.num_blocked += 1
        address.save(update_fields=['num_blocked'])
        return HttpResponse("Address is temporarily disabled.")

    incr_if_enabled('email_for_active_address', 1)
    logger.info('email_relay', extra={
        'fxa_uid': user_profile.fxa.uid,
        'address': address_hash,
        'real_address': sha256(
            user_profile.user.email.encode('utf-8')
        ).hexdigest(),
    })

    from_address = parseaddr(mail['commonHeaders']['from'])[1]
    subject = mail['commonHeaders'].get('subject', '')
    bytes_email_message = message_from_bytes(
        message_json['content'].encode('utf-8'), policy=policy.default
    )

    text_content, html_content, attachments = _get_all_contents(
        bytes_email_message
    )
    strip_texts = []
    for item in mail['headers']:
        for k, v in item.items():
            strip_texts.append(': '.join([k, v]))
    stripped_content = message_json['content']
    for item in strip_texts:
        stripped_content = stripped_content.replace(item, '')

    # scramble alias so that clients don't recognize it
    # and apply default link styles
    display_email = re.sub('([@.:])', r'<span>\1</span>', to_address)

    message_body = {}
    if html_content:
        incr_if_enabled('email_with_html_content', 1)
        wrapped_html = render_to_string('emails/wrapped_email.html', {
            'original_html': html_content,
            'email_to': to_address,
            'display_email': display_email,
            'SITE_ORIGIN': settings.SITE_ORIGIN,
            'has_attachment': bool(attachments),
            'faq_page': settings.SITE_ORIGIN + reverse('faq'),
            'survey_text': settings.RECRUITMENT_EMAIL_BANNER_TEXT,
            'survey_link': settings.RECRUITMENT_EMAIL_BANNER_LINK
        })
        message_body['Html'] = {'Charset': 'UTF-8', 'Data': wrapped_html}

    if text_content:
        incr_if_enabled('email_with_text_content', 1)
        attachment_msg = (
            'Firefox Relay supports email forwarding (including attachments) '
            'of email up to 150KB in size. To learn more visit {site}{faq}\n'
        ).format(site=settings.SITE_ORIGIN, faq=reverse('faq'))
        relay_header_text = (
            'This email was sent to your alias '
            '{alias}. To stop receiving emails sent to this alias, '
            'update the forwarding settings in your dashboard.\n'
            '{extra_msg}---Begin Email---\n'
        ).format(
            alias=to_address, extra_msg=attachment_msg
        )
        wrapped_text = relay_header_text + text_content
        message_body['Text'] = {'Charset': 'UTF-8', 'Data': wrapped_text}

    return ses_relay_email(
        from_address, address, subject,
        message_body, attachments, user_profile.user.email,
    )

def _get_profile_and_domain_address(to_address, local_portion, domain_portion):
    address_subdomain = domain_portion.split('.')[0]
    try:
        user_profile = Profile.objects.get(subdomain=address_subdomain)
        domain_address = DomainAddress.objects.get(user=user_profile.user, address=local_portion)
        if not domain_address:
            # TODO: We may want to consider flows when a user generating alias on a fly was unable to
            # receive an email due to the following exceptions
            try:
                domain_address = DomainAddress.make_domain_address(user_profile.user,)
            except CannotMakeAddressException:
                raise Exception('Address not allowed')
            except DeletedDomainAddressException:
                raise Exception('Failed to create address')
        domain_address.last_used_at = datetime.now(timezone.utc)
        domain_address.save()
        return user_profile, domain_address
    except Profile.DoesNotExist:
        incr_if_enabled('email_for_dne_subdomain', 1)
        raise Exception("Address does not exist")

<<<<<<< HEAD
def _get_address(to_address, local_portion, domain_portion):
    # if the domain is not the site's 'top' relay domain,
    # it may be for a user's subdomain
    if not domain_portion == urlparse(settings.SITE_ORIGIN).netloc:
        address_subdomain = domain_portion.split('.')[0]
        try:
            user_profile = Profile.objects.get(subdomain=address_subdomain)
            domain_address, created = DomainAddress.objects.get_or_create(
                user=user_profile.user, address=local_portion
            )
            domain_address.last_used_at = datetime.now(timezone.utc)
            domain_address.save()
            return domain_address
        except Profile.DoesNotExist:
            # TODO throw up a not-found error
            pass

    # the domain is the site's 'top' relay domain, so look up the RelayAddress
=======
def _get_relay_address(to_address, local_portion):
>>>>>>> f23f16f3
    try:
        relay_address = RelayAddress.objects.get(address=local_portion)
        return relay_address
    except RelayAddress.DoesNotExist:
        local_portion_hash = sha256(local_portion.encode('utf-8')).hexdigest()
        try:
            DeletedAddress.objects.get(
                address_hash=local_portion_hash
            )
            incr_if_enabled('email_for_deleted_address', 1)
            # TODO: create a hard bounce receipt rule in SES
        except DeletedAddress.DoesNotExist:
            incr_if_enabled('email_for_unknown_address', 1)
            logger.error(
                'Received email for unknown address.',
                extra={'to_address': to_address}
            )
        except DeletedAddress.MultipleObjectsReturned:
            # not sure why this happens on stage but let's handle it
            incr_if_enabled('email_for_deleted_address_multiple', 1)
        raise Exception("Address does not exist")


def _handle_bounce(message_json):
    incr_if_enabled('email_bounce', 1)
    bounce = message_json.get('bounce')
    bounced_recipients = bounce.get('bouncedRecipients')
    for recipient in bounced_recipients:
        try:
            user = User.objects.get(email=recipient.get('emailAddress'))
            profile = user.profile_set.first()
        except User.DoesNotExist:
            incr_if_enabled('email_bounce_relay_user_gone', 1)
            # TODO: handle bounce for a user who no longer exists
            # add to SES account-wide suppression list?
            return HttpResponse("Address does not exist", status=404)
        now = datetime.now(timezone.utc)
        incr_if_enabled(
            'email_bounce_%s_%s' % (
                bounce.get('bounceType'), bounce.get('bounceSubType')
            ),
            1
        )
        if bounce.get('bounceType') == 'Permanent':
            profile.last_hard_bounce = now
        if bounce.get('bounceType') == 'Transient':
            profile.last_soft_bounce = now
            # TODO: handle sub-types: 'MessageTooLarge', 'AttachmentRejected',
            # 'ContentRejected'
        profile.save()
    return HttpResponse("OK", status=200)


def _get_attachment(part):
    incr_if_enabled('email_with_attachment', 1)
    fn = part.get_filename()
    ct = part.get_content_type()
    payload = part.get_payload(decode=True)
    payload_size = len(payload)
    if fn:
        extension = os.path.splitext(fn)[1]
    else:
        extension = mimetypes.guess_extension(ct)
    tag_type = 'attachment'
    attachment_extension_tag = generate_tag(tag_type, extension)
    attachment_content_type_tag = generate_tag(tag_type, ct)
    histogram_if_enabled(
        'attachment.size',
        payload_size,
        [attachment_extension_tag, attachment_content_type_tag]
    )

    attachment = SpooledTemporaryFile(
        max_size=150*1000,  # 150KB max from SES
        suffix=extension,
        prefix=os.path.splitext(fn)[0]
    )
    attachment.write(payload)
    return fn, attachment


def _get_all_contents(email_message):
    text_content = None
    html_content = None
    attachments = {}
    if email_message.is_multipart():
        for part in email_message.walk():
            try:
                if part.is_attachment():
                    att_name, att = (
                        _get_attachment(part)
                    )
                    attachments[att_name] = att
                    continue
                if part.get_content_type() == 'text/plain':
                    text_content = part.get_content()
                if part.get_content_type() == 'text/html':
                    html_content = part.get_content()
            except KeyError:
                # log the un-handled content type but don't stop processing
                logger.error(
                    'part.get_content()',
                    extra={'type': part.get_content_type()}
                )
        histogram_if_enabled(
            'attachment.count_per_email', len(attachments)
        )
        if text_content is not None and html_content is None:
            html_content = urlize_and_linebreaks(text_content)
    else:
        if email_message.get_content_type() == 'text/plain':
            text_content = email_message.get_content()
            html_content = urlize_and_linebreaks(email_message.get_content())
        if email_message.get_content_type() == 'text/html':
            html_content = email_message.get_content()

    # TODO: if html_content is still None, wrap the text_content with our
    # header and footer HTML and send that as the html_content
    return text_content, html_content, attachments<|MERGE_RESOLUTION|>--- conflicted
+++ resolved
@@ -283,18 +283,8 @@
         # FIXME: this ambiguous return of either
         # RelayAddress or DomainAddress types makes the Rustacean in me throw
         # up a bit.
-<<<<<<< HEAD
         address = _get_address(to_address, local_portion, domain_portion)
         user_profile = address.user.profile_set.first()
-=======
-        if domain_portion == urlparse(settings.SITE_ORIGIN).netloc:
-            address = _get_relay_address(to_address, local_portion)
-            user_profile = address.user.profile_set.first()
-        else:
-            user_profile, address = _get_profile_and_domain_address(
-                to_address, local_portion, domain_portion
-            )
->>>>>>> f23f16f3
     except Exception:
         return HttpResponse("Address does not exist", status=404)
 
@@ -400,7 +390,6 @@
         incr_if_enabled('email_for_dne_subdomain', 1)
         raise Exception("Address does not exist")
 
-<<<<<<< HEAD
 def _get_address(to_address, local_portion, domain_portion):
     # if the domain is not the site's 'top' relay domain,
     # it may be for a user's subdomain
@@ -419,9 +408,6 @@
             pass
 
     # the domain is the site's 'top' relay domain, so look up the RelayAddress
-=======
-def _get_relay_address(to_address, local_portion):
->>>>>>> f23f16f3
     try:
         relay_address = RelayAddress.objects.get(address=local_portion)
         return relay_address
