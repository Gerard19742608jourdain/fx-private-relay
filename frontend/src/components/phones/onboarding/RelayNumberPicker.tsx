import {
  ChangeEventHandler,
  FormEventHandler,
  MouseEventHandler,
  useState,
} from "react";
import { useLocalization } from "@fluent/react";
import { useOverlayTriggerState } from "react-stately";
import styles from "./RelayNumberPicker.module.scss";
import EnteryVerifyCodeSuccess from "./images/verify-code-success.svg";
import { Button } from "../../Button";
import {
  RelayNumberSuggestion,
  useRelayNumber,
  useRelayNumberSuggestions,
  search,
} from "../../../hooks/api/relayNumber";
import { formatPhone } from "../../../functions/formatPhone";
import { RefreshIcon } from "../../Icons";
import { RelayNumberConfirmationModal } from "./RelayNumberConfirmationModal";

type RelayNumberPickerProps = {
  onComplete: () => void;
};
export const RelayNumberPicker = (props: RelayNumberPickerProps) => {
  const [hasStarted, setHasStarted] = useState(false);
  const relayNumberData = useRelayNumber();

  if (!hasStarted) {
    return <RelayNumberIntro onStart={() => setHasStarted(true)} />;
  }

  if (!relayNumberData.data || relayNumberData.data.length === 0) {
    return (
      <RelayNumberSelection
        registerRelayNumber={(number) =>
          relayNumberData.registerRelayNumber(number)
        }
        search={(query) => search(query)}
      />
    );
  }

  return <RelayNumberConfirmation onComplete={props.onComplete} />;
};

type RelayNumberIntroProps = {
  onStart: () => void;
};
const RelayNumberIntro = (props: RelayNumberIntroProps) => {
  const { l10n } = useLocalization();

  return (
    <div
      className={`${styles.step}  ${styles["step-input-verificiation-code"]} `}
    >
      <div className={`${styles.lead}  ${styles["is-success"]} `}>
        <div
          className={`${styles["step-input-verificiation-code-lead-success"]} `}
        >
          {/* Success state */}
          <img src={EnteryVerifyCodeSuccess.src} alt="" width={170} />
          <h2 className={`${styles["is-success"]} `}>
            {l10n.getString("phone-onboarding-step3-code-success-title")}
          </h2>
          <p>{l10n.getString("phone-onboarding-step3-code-success-body")}</p>
        </div>
      </div>
      {/* Add error class of `mzp-is-error` */}

      {/* TODO: Add logic to display success message */}

      <div className={`${styles["step-input-verificiation-code-success"]} `}>
        <h3>
          {l10n.getString("phone-onboarding-step3-code-success-subhead-title")}
        </h3>
        <p>
          {l10n.getString("phone-onboarding-step3-code-success-subhead-body")}
        </p>
        <Button onClick={() => props.onStart()} className={styles.button}>
          {l10n.getString("phone-onboarding-step3-code-success-cta")}
        </Button>
      </div>
    </div>
  );
};

type RelayNumberSelectionProps = {
  registerRelayNumber: (phoneNumber: string) => Promise<Response>;
  search: (search: string) => Promise<RelayNumberSuggestion[] | undefined>;
};
const RelayNumberSelection = (props: RelayNumberSelectionProps) => {
  const { l10n } = useLocalization();
  const relayNumberSuggestionsData = useRelayNumberSuggestions();
  const [phoneNumber, setPhoneNumber] = useState("");
  const [searchValue, setSearchValue] = useState("");
  const [relayNumberIndex, setRelayNumberIndex] = useState(0);
  const [isSearching, setIsSearching] = useState(false);
  const confirmationModalState = useOverlayTriggerState({});
  const [relayNumberSuggestions, setRelayNumberSuggestions] = useState<
    string[] | undefined
  >();

  // load suggestions. Order: same_area_options, other_area_options, same_prefix_options, random_options.
  if (relayNumberSuggestionsData.data && relayNumberSuggestions === undefined) {
    setRelayNumberSuggestions(
      [
        ...relayNumberSuggestionsData.data.same_area_options,
        ...relayNumberSuggestionsData.data.other_areas_options,
        ...relayNumberSuggestionsData.data.same_prefix_options,
        ...relayNumberSuggestionsData.data.random_options,
      ].map((suggestion) => suggestion.phone_number)
    );
  }

  const onRelayNumberChange: ChangeEventHandler<HTMLInputElement> = (event) => {
    setPhoneNumber(event.target.value);
  };

  const onSearchChange: ChangeEventHandler<HTMLInputElement> = (event) => {
    if (event.currentTarget.value.match(/^[0-9]*$/)) {
      setSearchValue(event.target.value);
    }
  };

  const onSubmitRelayNumber: FormEventHandler = (event) => {
    event.preventDefault();

    if (phoneNumber.length !== 0) {
      confirmationModalState.open();
    }
  };

  const onSubmitSearch: FormEventHandler = async (event) => {
    event.preventDefault();

    // return early if search is currently taking place
    if (isSearching) return;

    // set search to true as we begin searching
    setIsSearching(true);

    const data = await props.search(searchValue);

    if (data) {
      // add new relay number suggestions
      setRelayNumberSuggestions(
        data.map((suggestion) => suggestion.phone_number)
      );

      // reset relay number index
      setRelayNumberIndex(0);
    }

    // set search state to false
    setIsSearching(false);
  };

  const loadingState = !relayNumberSuggestionsData.data ? (
    <div className={`${styles["step-select-phone-number-mask-loading"]} `}>
      <div className={styles.loading} />
      <p>{l10n.getString("phone-onboarding-step3-loading")}</p>
    </div>
  ) : null;

  const getRelayNumberOptions: MouseEventHandler<HTMLButtonElement> = () => {
    const newRelayNumberIndex = relayNumberIndex + 3;

    // deselect current relay number that might be set
    setPhoneNumber("");

    // if we have reached the end of the list, reset to the beginning
    if (relayNumberSuggestions) {
      setRelayNumberIndex(
        newRelayNumberIndex >= relayNumberSuggestions.length
          ? 0
          : newRelayNumberIndex
      );
    }
  };

  const suggestedNumberRadioInputs =
    relayNumberSuggestions && relayNumberSuggestions.length > 0 ? (
      relayNumberSuggestions
        .slice(relayNumberIndex, relayNumberIndex + 3)
        .map((suggestion, i) => {
          return (
            <div key={suggestion}>
              <input
                onChange={onRelayNumberChange}
                type="radio"
                name="phoneNumberMask"
                id={`number${i}`}
                value={suggestion}
                autoFocus={i === 0}
              />
              <label htmlFor={`number${i}`}>{formatPhone(suggestion)}</label>
            </div>
          );
        })
    ) : (
      <p>{l10n.getString("phone-onboarding-step4-results")}</p>
    );

  const form = !relayNumberSuggestionsData.data ? null : (
    <div className={`${styles["step-select-phone-number-mask"]} `}>
      <div className={styles.lead}>
        <span>{l10n.getString("phone-onboarding-step4-country")}</span>
      </div>

      <form onSubmit={onSubmitSearch} className={styles.form}>
        <input
          className={styles.search}
          onChange={onSearchChange}
          pattern="^\d{3}$"
          maxLength={3}
          minLength={3}
          autoFocus={true}
          value={searchValue}
          title={l10n.getString("phone-onboarding-step4-input-search")}
          placeholder={l10n.getString("phone-onboarding-step4-input-search")}
          type="search"
        />
      </form>

      <form onSubmit={onSubmitRelayNumber} className={styles.form}>
        <p className={styles.paragraph}>
          {l10n.getString("phone-onboarding-step4-body")}
        </p>

        <div className={`${styles["step-select-relay-numbers-radio-group"]} `}>
          {suggestedNumberRadioInputs}
        </div>

        <Button
          onClick={getRelayNumberOptions}
          className={`styles.button ${styles["show-more-options"]}`}
          type="button"
          variant="secondary"
          disabled={
            relayNumberSuggestions && relayNumberSuggestions.length === 0
          }
        >
          <RefreshIcon alt="" />
          {l10n.getString("phone-onboarding-step4-button-more-options")}
        </Button>

        <p className={styles.paragraph}>
          {l10n.getString("phone-onboarding-step4-sub-body")}
        </p>

        {/* TODO: Add error class to input field */}
        <Button
          className={styles.button}
          type="submit"
          disabled={
<<<<<<< HEAD
            phoneNumber.length === 0 ||
            (relayNumberSuggestions && relayNumberSuggestions.length === 0)
=======
            relayNumberSuggestions && relayNumberSuggestions.length === 0
>>>>>>> d6034c43
          }
        >
          {l10n.getString(
            "phone-onboarding-step4-button-register-phone-number"
          )}
        </Button>
      </form>
    </div>
  );

  return (
    <div className={`${styles.step}`}>
      {confirmationModalState.isOpen && (
        <RelayNumberConfirmationModal
          relayNumber={phoneNumber}
          onClose={() => {
            confirmationModalState.close();
          }}
          isOpen={confirmationModalState.isOpen}
          confirm={() => {
            confirmationModalState.close();
            props.registerRelayNumber(phoneNumber);
          }}
        />
      )}

      {/* TODO: Add logic to show this instead of step-select-phone-number-mask when loading */}
      {loadingState}

      {form}
    </div>
  );
};
type RelayNumberConfirmationProps = {
  onComplete: () => void;
};
const RelayNumberConfirmation = (props: RelayNumberConfirmationProps) => {
  const { l10n } = useLocalization();

  return (
    <div
      className={`${styles.step}  ${styles["step-input-verificiation-code"]} `}
    >
      <div className={`${styles.lead}  ${styles["is-success"]} `}>
        <div
          className={`${styles["step-input-verificiation-code-lead-success"]} `}
        >
          {/* Success state */}
          <img src={EnteryVerifyCodeSuccess.src} alt="" width={170} />
          <h2 className={`${styles["is-success"]} `}>
            {l10n.getString("phone-onboarding-step4-code-success-title")}
          </h2>
          <p>{l10n.getString("phone-onboarding-step4-code-success-body")}</p>
        </div>
      </div>
      {/* Add error class of `mzp-is-error` */}

      {/* TODO: Add logic to display success message */}

      <div className={`${styles["step-input-verificiation-code-success"]} `}>
        <h3>
          {l10n.getString("phone-onboarding-step4-code-success-subhead-title")}
        </h3>
        <p>
          {l10n.getString(
            "phone-onboarding-step4-code-success-subhead-body-p1"
          )}
        </p>
        <p>
          {l10n.getString(
            "phone-onboarding-step4-code-success-subhead-body-p2"
          )}
        </p>
        <Button onClick={() => props.onComplete()} className={styles.button}>
          {l10n.getString("phone-onboarding-step4-code-success-cta")}
        </Button>
      </div>
    </div>
  );
};<|MERGE_RESOLUTION|>--- conflicted
+++ resolved
@@ -254,12 +254,8 @@
           className={styles.button}
           type="submit"
           disabled={
-<<<<<<< HEAD
             phoneNumber.length === 0 ||
             (relayNumberSuggestions && relayNumberSuggestions.length === 0)
-=======
-            relayNumberSuggestions && relayNumberSuggestions.length === 0
->>>>>>> d6034c43
           }
         >
           {l10n.getString(
