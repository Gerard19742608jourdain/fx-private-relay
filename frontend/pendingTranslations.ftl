--- conflicted
+++ resolved
@@ -2,7 +2,6 @@
 # License, v. 2.0. If a copy of the MPL was not distributed with this
 # file, You can obtain one at http://mozilla.org/MPL/2.0/.
 
-<<<<<<< HEAD
 # Mobile menu icons 
 
 menu-upgrade-button = Upgrade 
@@ -14,8 +13,6 @@
 nav-sign-out = Sign Out
 nav-contact = Contact Us
 
-=======
->>>>>>> 543fade3
 landing-use-cases-shopping = Shopping
 landing-use-cases-shopping-hero-heading = Shopping with email masks
 landing-use-cases-shopping-hero-content1 = Want to buy something online and don’t know or fully trust the shop?
