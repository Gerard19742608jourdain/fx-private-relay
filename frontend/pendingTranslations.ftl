# This Source Code Form is subject to the terms of the Mozilla Public
# License, v. 2.0. If a copy of the MPL was not distributed with this
# file, You can obtain one at http://mozilla.org/MPL/2.0/.

<<<<<<< HEAD
## Brands

# Dev Note: When adding to this section, use this file for naming conventions: https://github.com/mozilla/bedrock/blob/master/l10n/en/brands.ftl

-brand-name-firefox = Firefox
-brand-name-firefox-relay = Firefox Relay
-brand-name-relay = Relay
-brand-name-relay-premium = Relay Premium
-brand-name-premium = Premium
-brand-name-firefox-relay-premium = Firefox Relay Premium
-brand-name-firefox-browser = Firefox Browser
-brand-name-mozilla = Mozilla
-brand-name-mozilla-vpn = Mozilla VPN
-brand-name-mozilla-privacy-pack = Mozilla Privacy Pack
-brand-name-firefox-lockwise = Firefox Lockwise
-brand-name-firefox-monitor = Firefox Monitor
-brand-name-pocket = Pocket
-brand-name-firefox-account = 
    { $capitalization ->
       *[lowercase] Firefox account
        [uppercase] Firefox Account
    }
-brand-name-chrome = Chrome
-brand-name-google-chrome = Google Chrome

## Meta Data

meta-title = { -brand-name-firefox-relay }
# Deprecated
meta-description = { -brand-name-firefox-relay } makes it easy to create email aliases, aliases that forward to your real inbox. Use it to protect your online accounts from hackers and unwanted messages.
meta-description-2 = { -brand-name-firefox-relay } makes it easy to create email masks that forward your messages to your true inbox. Use them to protect your online accounts from hackers and unwanted messages.

# When there is an icon indicating that a link opens in a new tab, this is the text that screen readers will read.
common-link-newtab-alt = (Opens in a new tab)

## Header 

logo-alt= { -brand-name-firefox-relay }
logo-premium-alt= { -brand-name-firefox-relay-premium }
nav-menu = Menu
nav-home = Home
label-open-menu = Open menu
avatar-tooltip = Profile

# FAQ stands for Frequently Asked Questions. The intent of this page is to answer commonly asked questions.
nav-faq = FAQ
nav-profile-sign-in = Sign In
nav-profile-sign-up = Sign Up
nav-profile-manage-fxa = Manage your { -brand-name-firefox-account(capitalization: "uppercase") }
nav-profile-sign-out = Sign Out
nav-profile-sign-out-relay = Sign Out of { -brand-name-relay }
nav-profile-sign-out-confirm = Are you sure you want to sign out?
nav-profile-settings = Settings
nav-profile-settings-tooltip = Configure { -brand-name-firefox-relay }
nav-profile-help = Help and support
nav-profile-help-tooltip = Get help using { -brand-name-relay }
# This is only visible to Premium users.
nav-profile-contact = Contact us
# This is only visible to Premium users.
nav-profile-contact-tooltip = Get in touch about { -brand-name-relay-premium }
nav-profile-image-alt = { -brand-name-firefox-account(capitalization: "uppercase") } Avatar

## Footer

nav-footer-privacy = Privacy
nav-footer-relay-terms = { -brand-name-relay } Terms
nav-footer-legal = Legal
nav-footer-release-notes = Release Notes
logo-mozilla-alt = { -brand-name-mozilla }
logo-github-alt = GitHub logo

## The new feature announcement area, under the "News" link at the top

whatsnew-trigger-label = News
whatsnew-counter-label =
    { $count ->
        [one] 1 new announcement.
        *[other] { $count } new announcements.
    }
whatsnew-close-label = Close
whatsnew-tab-new-label = News
whatsnew-tab-archive-label = History
whatsnew-footer-clear-all-label = Clear all
whatsnew-footer-back-label = Back
whatsnew-footer-learn-more-label = Learn more

whatsnew-empty-message = Be sure to check back here — we’re always working on great new features to make { -brand-name-relay } even better.

whatsnew-feature-size-limit-heading = Attachment size increase
# A preview of the full content of `whatsnew-feature-size-limit-description`.
# When translating, please make sure the resulting string is of roughly similar
# length as the English version.
whatsnew-feature-size-limit-snippet = { -brand-name-firefox-relay } can now forward emails up to 25MB, including…
whatsnew-feature-size-limit-description = { -brand-name-firefox-relay } can now forward emails up to 25MB, including attachments.
# A preview of the full content of `whatsnew-feature-size-limit-description-var`.
# When translating, please make sure the resulting string is of roughly similar
# length as the English version.
whatsnew-feature-size-limit-snippet-var = { -brand-name-firefox-relay } can now forward emails up to { email-size-limit }, including…
whatsnew-feature-size-limit-description-var = { -brand-name-firefox-relay } can now forward emails up to { email-size-limit }, including attachments.

whatsnew-feature-sign-back-in-heading = Sign back in with your aliases
# A preview of the full content of `whatsnew-feature-sign-back-in-description`.
# When translating, please make sure the resulting string is of roughly similar
# length as the English version.
whatsnew-feature-sign-back-in-snippet = To create a new alias when you’re asked for your email, open…
whatsnew-feature-sign-back-in-description = To sign in with a previously-used alias, open the context menu where the site asks for your email. You’ll be able to select the alias and auto-fill the email field.

whatsnew-feature-forward-some-heading = Promotional email blocking
# A preview of the full content of `whatsnew-feature-forward-some-description`.
# When translating, please make sure the resulting string is of roughly similar
# length as the English version.
whatsnew-feature-forward-some-snippet = { -brand-name-relay-premium } allows you to block only promotional emails…
whatsnew-feature-forward-some-description = { -brand-name-relay-premium } allows you to block only promotional emails sent to an alias. You’ll receive emails like receipts but not marketing emails.

# Note: this string will only be shown to people using locales in which the local equivalent of the term "alias" has been changed into "mask".
# Thus, if your locale did not make this change, please keep the English version.
whatsnew-feature-alias-to-mask-heading = Aliases are now masks
# A preview of the full content of `whatsnew-feature-alias-to-mask-description`.
# When translating, please make sure the resulting string is of roughly similar
# length as the English version.
# Note: this string will only be shown to people using locales in which the local equivalent of the term "alias" has been changed into "mask".
# Thus, if your locale did not make this change, please keep the English version.
whatsnew-feature-alias-to-mask-snippet = Notice a change? We’re now calling aliases “masks” to make { -brand-name-firefox-relay }…
# Note: this string will only be shown to people using locales in which the local equivalent of the term "alias" has been changed into "mask".
# Thus, if your locale did not make this change, please keep the English version.
whatsnew-feature-alias-to-mask-description = Notice a change? We’re now calling aliases “masks” to make { -brand-name-firefox-relay } easier to use and open the door for new features.

## Bento Menu

bento-button-title = { -brand-name-firefox } apps and services
fx-makes-tech = { -brand-name-firefox } is tech that fights for your online privacy.
made-by-mozilla = Made by { -brand-name-mozilla }
fx-desktop = { -brand-name-firefox-browser } for Desktop
fx-lockwise = { -brand-name-firefox-lockwise }
fx-mobile = { -brand-name-firefox-browser } for Mobile
fx-monitor = { -brand-name-firefox-monitor }
fx-pocket = { -brand-name-pocket }
fx-vpn = { -brand-name-mozilla-vpn }
bento-button-close-label = Close menu

## Home Page

home-hero-cta = Sign In
how-it-works-headline = How It Works
how-it-works-subheadline = Protect your personal identity everywhere you use the { -brand-name-firefox-browser }.
how-it-works-step-1-headline = Get the extension
how-it-works-step-1-link = Download the { -brand-name-relay } extension for { -brand-name-firefox }.
how-it-works-step-1-copy = Select the icon that appears on your { -brand-name-firefox } toolbar to access the sign-in page. 
    Sign in with your { -brand-name-firefox-account } to get started.
# Deprecated
how-it-works-step-2-headline = Create a new alias
how-it-works-step-2-headline-2 = Create a new email mask
how-it-works-step-2-copy = As you browse, the { -brand-name-relay } icon will appear where sites ask for your email address.
    Select it to generate a new, random address that ends in @relay.firefox.com.
    { -brand-name-relay } will forward messages to the primary email address associated with your account.
# Deprecated
how-it-works-step-3-headline = Manage your aliases
how-it-works-step-3-headline-2 = Manage your email masks
hero-image-copy-trust = Can you even trust this company with your personal email?
hero-image-copy-unique-html = <strong>Use a unique relay address</strong> for every new account …
hero-image-copy-control-html = Now <em>you’re in control</em> of what’s arriving to your inbox!

## Home Page Version A

## Hero Section

# Deprecated
landing-hero-headline = Protect your real email address to help control your inbox
landing-hero-headline-2 = Protect your true email address to help control your inbox
# Deprecated
landing-hero-body = { -brand-name-firefox-relay } email aliases protect your real email address from public view, automatically forwarding emails to your real inbox. 
    Now you can receive only the emails you want in your inbox. Sign up with your { -brand-name-firefox-account } to get started.
landing-hero-body-2 = { -brand-name-firefox-relay } email masks protect your true email address from public view, automatically forwarding messages to your true inbox.
    Now you can receive only the messages you want in your inbox. Sign up with your { -brand-name-firefox-account } to get started.

## How it works section

landing-how-it-works-headline = How it works
# Deprecated
landing-how-it-works-body = Share { -brand-name-relay } email aliases instead of your real email address to protect your email inbox, as well as your identity.
landing-how-it-works-body-2 = Share { -brand-name-relay } email masks instead of your true email address to protect your email inbox, as well as your identity.
landing-how-it-works-step-1-body-cta = Download the { -brand-name-relay } extension for { -brand-name-firefox }.
# Deprecated
landing-how-it-works-step-1-body = Generate email aliases automatically wherever you enter your email address online.
landing-how-it-works-step-1-body-2 = Generate email masks automatically wherever you enter your email address online.
# Do not change '@relay.mozmail.com'
landing-how-it-works-step-2-body = As you browse, the { -brand-name-relay } icon will appear where sites ask for your email address. 
    Select it to generate a new, random address that ends in @relay.mozmail.com.
landing-how-it-works-step-2-body-2 = As you browse, the { -brand-name-relay } icon will appear where sites ask for your email address.
    Select it to generate a new, random address that ends in @mozmail.com.
# Deprecated
landing-how-it-works-step-3-body = Sign in to the { -brand-name-relay } dashboard to keep track of the aliases you’ve created. { -brand-name-relay } will forward messages to your email address. 
    If an alias gets spam or unwanted messages, you can block all messages or even delete the alias, right from the dashboard.
landing-how-it-works-step-3-body-2 = Sign in to the { -brand-name-relay } dashboard to keep track of the email masks you’ve created.
    If you find that one receives spam or unwanted messages, you can block all messages or even delete the mask, right from the dashboard.

## Pricing section

# Deprecated
landing-pricing-headline = Limited-time only: Unlimited aliases for { $monthly_price } per month
# Variables:
#   $monthly_price (string) - the monthly cost (including currency symbol) for Relay Premium. Examples: $0.99, 0,99 €
landing-pricing-headline-2 = Limited-time only: Unlimited email masks for { $monthly_price } per month
# Deprecated
landing-pricing-body = Try { -brand-name-firefox-relay } aliases and start protecting your email inbox. 
    Then upgrade to { -brand-name-relay-premium } for even more flexibility and customized control.
landing-pricing-body-2 = Try { -brand-name-firefox-relay } email masks and start protecting your email inbox.
    Then upgrade to { -brand-name-relay-premium } for even more flexibility and customized control.
landing-pricing-free-price = Free
# Deprecated
landing-pricing-free-feature-1 = Up to 5 email aliases
landing-pricing-free-feature-1-2 = Up to 5 email masks
landing-pricing-free-feature-2 = Browser extension
landing-pricing-free-cta = Get { -brand-name-relay }

# Variables:
#   $monthly_price (string) - the monthly cost (including currency symbol) for Relay Premium. Examples: $0.99, 0,99 €
landing-pricing-premium-price = { $monthly_price }/month
landing-pricing-premium-price-highlight = Limited time pricing
# Deprecated
landing-pricing-premium-feature-1 = Unlimited email aliases
landing-pricing-premium-feature-1-2 = Unlimited email masks
landing-pricing-premium-feature-2 = Browser extension
# Deprecated
landing-pricing-premium-feature-3 = Your own email domain
landing-pricing-premium-feature-3-2 = Your own email subdomain
# Only localize 'youremail' and 'yourdomain'. Do not change 'mozmail.com'
landing-pricing-premium-feature-3-subheader = youremail@yourdomain.mozmail.com
landing-pricing-premium-feature-4 = Reply to forwarded emails
landing-pricing-premium-feature-5 = Block promotional emails

## Use Cases

landing-use-cases-heading = Use { -brand-name-firefox-relay } for:
landing-use-cases-shopping = Shopping
# Deprecated
landing-use-cases-shopping-body = Buying something from a new online shop? Use a { -brand-name-relay } alias instead of your email when making an online purchase. 
    We’ll forward the receipt to your real email address, and if you start getting emails you don’t like, just turn off email forwarding.
landing-use-cases-shopping-body-2 = Buying something from a new online shop? Use an email mask instead of your true email when making an online purchase.
    We’ll forward the receipt to your true email address, and if you start getting emails you don’t like, just switch the mask to blocking.
landing-use-cases-social-networks = Social Networks
# Deprecated
landing-use-cases-social-networks-body = Want to better protect your online identity when using a social network? 
    Trying to keep your real email from being tied to your presence on social media? Use a { -brand-name-relay } alias to log in and help protect yourself online.
landing-use-cases-social-networks-body-2 = Want to better protect your online identity when using a social network?
    Trying to keep your true email from being tied to your presence on social media? Use a { -brand-name-relay } mask to log in and help protect yourself online.
landing-use-cases-offline = Offline
# Deprecated
landing-use-cases-offline-body = Prefer to get email receipts, but want to avoid marketing spam too?
    Use a { -brand-name-relay } alias instead of your email when getting a paperless receipt in a store. 
    We’ll forward the receipt to your real email address, and if you start getting emails you don’t like, just turn off email forwarding.
landing-use-cases-offline-body-2 = Prefer to get email receipts, but want to avoid marketing spam too?
    Use a { -brand-name-relay } mask instead of your email when getting a paperless receipt in a store.
    We’ll forward the receipt to your true email address, and if you start getting emails you don’t like, just turn off email forwarding.
landing-use-cases-access-content = Access Content
# Deprecated
landing-use-cases-access-content-body = Want to sign up for that newsletter, but don’t trust the sender? 
    Use an alias instead of your real address — if you start getting unwanted emails through that alias, the sender may have sold your alias to other marketers, or it might even have been leaked in a data breach. 
    Just turn off or delete the alias to protect your email inbox.
landing-use-cases-access-content-body-2 = Want to sign up for that newsletter, but don’t trust the sender?
    Use a mask instead of your true email address — if you start getting unwanted emails through that mask, the sender may have sold it to other marketers, or it might even have been leaked in a data breach.
    Just turn off or delete the mask to protect your inbox.
landing-use-cases-gaming = Gaming
# Deprecated
landing-use-cases-gaming-body = Enjoy online gaming, but worried about other gamers or bullies learning who you are through your gamertag and email address? 
    Use a { -brand-name-relay } alias to put one more layer of protection between your online identity and the games you play online.
landing-use-cases-gaming-body-2 = Enjoy online gaming, but worried about other gamers or bullies learning who you are through your gamertag and email address?
    Use an email mask to put one more layer of protection between your online identity and the games you play online.

## Landing FAQ Section

landing-faq-headline = Top questions about { -brand-name-firefox-relay }
landing-faq-cta = See more FAQs about { -brand-name-firefox-relay }

## Premium promo page

premium-promo-hero-headline = Make protecting your inbox easier with { -brand-name-firefox-relay-premium }
# Deprecated
premium-promo-hero-body-html = With { -brand-name-firefox-relay-premium }, you get unlimited custom email aliases that forward only the emails you want to your real email address. <b>For a limited time, you can upgrade to Relay Premium for only { $monthly_price } a month.</b>
# Variables:
#   $monthly_price (string) - the monthly cost (including currency symbol) for Relay Premium. Examples: $0.99, 0,99 €
premium-promo-hero-body-2-html = With { -brand-name-firefox-relay-premium }, you get unlimited custom email masks that forward only the emails you want to your true email address. <b>For a limited time, you can upgrade to { -brand-name-relay-premium } for only { $monthly_price } a month.</b>
premium-promo-hero-cta = Upgrade now
premium-promo-availability-warning = { -brand-name-relay-premium } is currently available in Austria, Belgium, Canada, France, Germany, Ireland, Italy, Malaysia, the Netherlands, New Zealand, Singapore, Spain, Switzerland, the UK, and the US.
premium-promo-availability-warning-2 = { -brand-name-relay-premium } is currently available in Austria, Belgium, Canada, Finland, France, Germany, Ireland, Italy, Malaysia, the Netherlands, New Zealand, Singapore, Spain, Sweden, Switzerland, the UK, and the US.

premium-promo-perks-headline = Why upgrade to { -brand-name-firefox-relay-premium }?
# Deprecated
premium-promo-perks-lead = With { -brand-name-firefox-relay-premium }, you get all the inbox protection and management of { -brand-name-relay }, but with unlimited email aliases and your own custom domain to make managing your inbox even easier.
premium-promo-perks-lead-2 = With { -brand-name-firefox-relay-premium }, you get all the inbox protection and management of { -brand-name-relay }, but with unlimited email masks and your own custom subdomain to make managing your inbox even easier.
premium-promo-perks-cta-label = Upgrade now
premium-promo-perks-cta-tooltip = Upgrade to { -brand-name-firefox-relay-premium }
# Deprecated
premium-promo-perks-perk-unlimited-headline = Create unlimited email aliases
premium-promo-perks-perk-unlimited-headline-2 = Create unlimited email masks
# Deprecated
premium-promo-perks-perk-unlimited-body = No more five-alias limit: with { -brand-name-relay-premium }, you can generate as many aliases as you need to help protect your email inbox from spammers and online trackers. You can even reply to emails without exposing your real address.
premium-promo-perks-perk-unlimited-body-2 = No more five-mask limit: with { -brand-name-relay-premium }, you can generate as many masks as you need to help protect your email inbox from spammers and online trackers. You can even reply to emails without exposing your true address.
premium-promo-perks-perk-custom-domain-headline = Choose your own custom domain
premium-promo-perks-perk-custom-domain-headline-2 = Choose your own custom subdomain
# Deprecated
premium-promo-perks-perk-custom-domain-body = With a custom domain, you can create aliases that are easier than ever to remember and share. Need one for restaurant reservations? Use one like food@mydomain.mozmail.com — No need to create the alias beforehand.
premium-promo-perks-perk-custom-domain-body-2 = With a custom subdomain, you can create masks that are easier than ever to remember and share. Need one for restaurant reservations? Use one like food@mydomain.mozmail.com — No need to create the mask beforehand.
# Deprecated
premium-promo-perks-perk-dashboard-headline = Control your aliases from the dashboard
premium-promo-perks-perk-dashboard-headline-2 = Control your masks from the dashboard
# Deprecated
premium-promo-perks-perk-dashboard-body = Manage all your aliases in the easy-to-use dashboard: if you find that one receives unwanted messages, you can block those messages from reaching your inbox.
premium-promo-perks-perk-dashboard-body-2 = Manage all your email masks in the easy-to-use dashboard: if you find that one receives unwanted messages, you can block those messages from reaching your inbox.

# Deprecated
premium-promo-use-cases-headline = Use { -brand-name-relay } email aliases anywhere
premium-promo-use-cases-headline-2 = Use { -brand-name-relay } email masks anywhere
premium-promo-use-cases-shopping-heading = Shopping
# Deprecated
premium-promo-use-cases-shopping-body = Trying to sign up for discounts without all the spam? Bundle all your “shopping” accounts under unique custom aliases, like “mydeals@mydomain.mozmail.com.”
premium-promo-use-cases-shopping-body-2 = Trying to sign up for discounts without all the spam? Bundle all your “shopping” accounts under custom email masks, like “mydeals@mydomain.mozmail.com.”
premium-promo-use-cases-social-networks-heading = Social Networks
# Deprecated
premium-promo-use-cases-social-networks-body = Want to better protect your online identity when using a social network? Use a different { -brand-name-relay } alias to log in to each social network and help protect your true email from being exposed to those sites.
premium-promo-use-cases-social-networks-body-2 = Want to better protect your online identity when using a social network? Use a different email mask to log in to each social network and help protect your true email from being exposed to those sites.
premium-promo-use-cases-gaming-heading = Gaming
# Deprecated
premium-promo-use-cases-gaming-body = Worried about other gamers or trolls learning who you are through your gamertag and email address? Use an alias like “onlinegame@mydomain.mozmail.com” to put one more layer of protection between your identity and the games you play online.
premium-promo-use-cases-gaming-body-2 = Worried about other gamers or trolls learning who you are through your gamertag and email address? Use a mask like “onlinegame@mydomain.mozmail.com” to put one more layer of protection between your identity and the games you play online.

premium-promo-pricing-free-price = Your current Free plan

## Settings page

settings-headline = { -brand-name-relay } Settings
settings-meta-contact-label = Contact us
settings-meta-contact-tooltip = Get in touch about { -brand-name-relay }
settings-meta-help-label = Help and support
settings-meta-help-tooltip = Get help using { -brand-name-relay }
settings-meta-status-label = Service status
settings-meta-status-tooltip = Check whether all { -brand-name-relay } systems are currently operational.
settings-error-save-heading = Settings change failed
settings-error-save-description = Your changes to settings were not saved due to a connection error. Please try again.
# Deprecated
settings-warning-collection-off-heading = Email alias label function is disabled
# This is a warning displayed at the top of the settings page when server storage of alias labels and associated websites are turned off.
settings-warning-collection-off-heading-2 = Email mask label function is disabled
# Deprecated
settings-warning-collection-off-description = { -brand-name-relay } is not currently allowed to collect the data showing the sites where you’ve generated and used email aliases. You can change this in “Settings” under “Data Collection.”
# This is a warning displayed at the top of the settings page when server storage of alias labels and associated websites are turned off.
settings-warning-collection-off-description-2 = { -brand-name-relay } is not currently allowed to collect the data showing the sites where you’ve generated and used email masks. You can change this in “Settings” under “Data Collection.”
# This is the heading for the checkbox labelled with `setting-label-collection-description`.
setting-label-collection-heading-v2 = Privacy
# Deprecated
setting-label-collection-description = Allow { -brand-name-relay } to collect data showing the sites on which your aliases are created and used.
setting-label-collection-description-2 = Allow { -brand-name-relay } to collect data showing the sites on which your masks are created and used.
# Deprecated
setting-label-collection-off-warning = This data will allow us to label your aliases with the relevant websites in a future release. If you decide to opt-out from this preference, your aliases will not be labeled with the websites where they’re used.
# This is a warning displayed when the user toggles off server storage of alias labels, but hasn't pressed "Save" yet.
setting-label-collection-off-warning-2 = This data will allow us to label your email masks with the websites where they’re used. If you decide to opt out from this preference, your masks will not be labeled with the websites where they’re used.
settings-button-save-label = Save
settings-button-save-tooltip = Apply your chosen settings.


## FAQ Page

faq-headline = Frequently Asked Questions

# String used to display the attachment limit, e.g. 10 MB
# Variables:
#  $size (number): maximum size for attachments
#  $unit (string): unit of measurement (e.g. MB for Megabyte)
email-size-limit = { $size } { $unit }

# Deprecated
faq-question-what-is-question = What is a { -brand-name-relay } alias?
faq-question-what-is-question-2 = What is a { -brand-name-relay } email mask?
# Deprecated
faq-question-what-is-answer = Email aliases are masked email addresses that forward messages to your true email address. These aliases allow you to share an address with third parties which will mask your true email address and forward messages to it.
faq-question-what-is-answer-2 = Email masks are masked, or private, email addresses that forward messages to your true email address. These masks allow you to share an address with third parties which will mask your true email address and forward messages to it.

# Deprecated
faq-question-missing-emails-question = I’m not getting messages from my aliases
faq-question-missing-emails-question-2 = I’m not getting messages from my email masks
# Deprecated
faq-question-missing-emails-answer-a = There are a few reasons you might not be receiving emails forwarded through your aliases. These reasons include:
faq-question-missing-emails-answer-a-2 = There are a few reasons you might not be receiving emails forwarded through your masks. These reasons include:
faq-question-missing-emails-answer-reason-spam = Messages are going into spam
# Deprecated
faq-question-missing-emails-answer-reason-blocked = Your email provider is blocking your alias
faq-question-missing-emails-answer-reason-blocked-2 = Your email provider is blocking your email masks
faq-question-missing-emails-answer-reason-size = The email forwarded has an attachment larger than { email-size-limit }
# Deprecated
faq-question-missing-emails-answer-reason-not-accepted = The site doesn’t accept aliases
faq-question-missing-emails-answer-reason-not-accepted-2 = The site doesn’t accept email masks
# Deprecated
faq-question-missing-emails-answer-reason-turned-off = The alias might have forwarding turned off
faq-question-missing-emails-answer-reason-turned-off-2 = The mask might have forwarding turned off
faq-question-missing-emails-answer-reason-delay = { -brand-name-relay } might be taking longer than usual to forward your messages
#   $url (url) - link to the support site
#   $attrs (string) - specific attributes added to external links
faq-question-missing-emails-answer-b-html = If you’re a { -brand-name-relay-premium } user struggling with any of these issues, please <a href="{ $url }" { $attrs }>contact our support team</a>.
#   $url (url) - link to the support site
#   $attrs (string) - specific attributes added to external links
faq-question-missing-emails-answer-support-site-html = If you’re struggling with any of these issues, please <a href="{ $url }" { $attrs }>visit our support site</a>.

# Deprecated
faq-question-use-cases-question = When should I use { -brand-name-relay } aliases?
faq-question-use-cases-question-2 = When should I use { -brand-name-relay } email masks?
# Deprecated
faq-question-use-cases-answer-part1 = You can use { -brand-name-relay } aliases most places you’d use your regular email address. We recommend using them when signing up for marketing/informational emails where you may want to control whether or not you receive emails in the future.
faq-question-use-cases-answer-part1-2 = You can use { -brand-name-relay } email masks most places you’d use your regular email address. We recommend using them when signing up for marketing/informational emails where you may want to control whether or not you receive emails in the future.
# Deprecated
faq-question-use-cases-answer-part2 = We don’t recommend using aliases when you need your identity verified or for very important emails or those where you must receive attachments. For example, you’d want to share your real email address with your bank, your doctor, and your lawyer, as well as when receiving concert or flight boarding passes.
faq-question-use-cases-answer-part2-2 = We don’t recommend using masks when you need your identity verified or for very important emails or those where you must receive attachments. For example, you’d want to share your true email address with your bank, your doctor, and your lawyer, as well as when receiving concert or flight boarding passes.

# Deprecated
faq-question-2-question = Why won’t a site accept my { -brand-name-relay } alias?
faq-question-2-question-2 = Why won’t a site accept my { -brand-name-relay } email mask?
# Variables:
#   $url (url) - https://addons.mozilla.org/firefox/addon/private-relay/
#   $attrs (string) - specific attributes added to external links
# Deprecated
faq-question-2-answer-v3-html =
    Some sites may not accept an email address that includes a subdomain (@subdomain.mozmail.com) and others have stopped accepting all addresses except those from Gmail, Hotmail, or Yahoo accounts.
    If you are not able to use a { -brand-name-relay } alias, <a href="{ $url }" { $attrs }>please let us know</a>.
faq-question-2-answer-v4 =
    Some sites may not accept an email address that includes a subdomain (@subdomain.mozmail.com) and others have stopped accepting all addresses except those from Gmail, Hotmail, or Yahoo accounts.

faq-question-1-question = What about spam?
# Deprecated
faq-question-1-answer-a = While { -brand-name-relay } does not filter for spam, our email partner Amazon SES does block spam and malware. If { -brand-name-relay } forwards messages you don’t want, you can update your { -brand-name-relay } settings to block messages from the alias forwarding them.
faq-question-1-answer-a-2 = While { -brand-name-relay } does not filter for spam, our email partner Amazon SES does block spam and malware. If { -brand-name-relay } forwards messages you don’t want, you can update your { -brand-name-relay } settings to block messages from the mask forwarding them.
# Deprecated
faq-question-1-answer-b-html = If you see a broader problem of unwanted email from all of your aliases, please <a href="{ $url }" { $attrs }>report this to us</a> so we can consider adjusting the SES spam thresholds for this service. If you report these as spam, your email provider will see { -brand-name-relay } as the source of spam, not the original sender.
# Variables:
#   $url (url) - https://addons.mozilla.org/firefox/addon/private-relay/
#   $attrs (string) - specific attributes added to external links
faq-question-1-answer-b-2-html = If you see a broader problem of unwanted email from all of your masks, please <a href="{ $url }" { $attrs }>report this to us</a> so we can consider adjusting the SES spam thresholds for this service. If you report these as spam, your email provider will see { -brand-name-relay } as the source of spam, not the original sender.

faq-question-availability-question = Where is { -brand-name-relay } available?
faq-question-availability-answer = Free { -brand-name-relay } is available in most countries. { -brand-name-relay-premium } is available in the United States, Germany, United Kingdom, Canada, Singapore, Malaysia, New Zealand, France, Belgium, Austria, Spain, Italy, Switzerland, Netherlands, and Ireland.
faq-question-availability-answer-v2 = Free { -brand-name-relay } is available in most countries. { -brand-name-relay-premium } is available in the United States, Germany, United Kingdom, Canada, Singapore, Malaysia, New Zealand, Finland, France, Belgium, Austria, Spain, Italy, Sweden, Switzerland, the Netherlands, and Ireland.

# Deprecated
faq-question-4-question = Can I reply to messages using my { -brand-name-relay } alias?
faq-question-4-question-2 = Can I reply to messages using my { -brand-name-relay } email mask?
# Deprecated
faq-question-4-answer-v3 = { -brand-name-relay-premium } users can reply to a forwarded email within 3 months of receiving the email. If you add a CC or BCC when you reply back to an email, your original email address will be exposed to the recipient and those on the email. If you do not want your original email address exposed, do not add CCs or BCCs when replying.
faq-question-4-answer-v4 = { -brand-name-relay-premium } users can reply to a forwarded email within 3 months of receiving the email. If you add a CC or BCC when you reply back to an email, your original email address will be exposed to the recipient and those copied on the email. If you do not want your original email address exposed, do not add CCs or BCCs when replying.
# Deprecated
faq-question-4-answer-html = { -brand-name-relay } does not yet offer the ability to reply using an alias.
    If you try, nothing will happen. We are planning an additional feature to let you <a href="{ $url }" { $attrs }>reply anonymously to senders</a>.

faq-question-subdomain-characters-question = What characters can I use to create a subdomain?
faq-question-subdomain-characters-answer-v2 = You can only use lower-case English letters, numbers, and hyphens to create a subdomain.

faq-question-browser-support-question = Can I use { -brand-name-relay } on other browsers or my mobile device?
# Deprecated
faq-question-browser-support-answer = Yes, you can generate { -brand-name-relay } aliases on other browsers or mobile devices simply by logging in to your { -brand-name-relay } dashboard.
faq-question-browser-support-answer-2 = Yes, you can generate { -brand-name-relay } masks on other browsers or mobile devices simply by logging in to your { -brand-name-relay } dashboard.

faq-question-longevity-question = What happens if Mozilla shuts down the { -brand-name-firefox-relay } service?
# Deprecated
faq-question-longevity-answer = We will give you advance notice that you need to change the email address of any accounts that are using { -brand-name-relay } aliases.
faq-question-longevity-answer-2 = We will give you advance notice that you need to change the email address of any accounts that are using { -brand-name-relay } email masks.

# Deprecated
faq-question-mozmail-question = Why did my aliases start to use the domain “mozmail.com?”
faq-question-mozmail-question-2 = Why did my email masks start to use the domain “mozmail.com?”
# Deprecated
faq-question-mozmail-answer = We made the switch from “relay.firefox.com” to “mozmail.com” in order to make it possible to get a custom email domain, such as alias@yourdomain.mozmail.com. Custom email domains, available to { -brand-name-relay-premium } subscribers, also make your email aliases much easier to remember than random aliases.
faq-question-mozmail-answer-2 = We made the switch from “relay.firefox.com” to “mozmail.com” in order to make it possible to get a custom email subdomain, such as mask@yourdomain.mozmail.com. Custom email subdomains, available to { -brand-name-relay-premium } subscribers, allow you to generate easier-to-remember email masks.

faq-question-attachments-question = Will { -brand-name-firefox-relay } forward emails with attachments?
faq-question-attachments-answer-v2 = We now support attachment forwarding. However, there is a { email-size-limit } limit for email forwarding using { -brand-name-relay }. Any emails larger than { email-size-limit } will not be forwarded.

# Deprecated
faq-question-unsubscribe-domain-question = What happens to my custom domain if I unsubscribe from { -brand-name-relay-premium }?
faq-question-unsubscribe-domain-question-2 = What happens to my custom subdomain if I unsubscribe from { -brand-name-relay-premium }?
# Deprecated
faq-question-unsubscribe-domain-answer = If you downgrade from { -brand-name-relay-premium }, you’ll still receive emails forwarded through your custom domain, but you’ll no longer be able to create new aliases using that domain. If you have more than five aliases in total, you will not be able to create any more. You’ll also lose the ability to reply to forwarded messages. You can resubscribe to { -brand-name-relay-premium } and regain access to these features.
faq-question-unsubscribe-domain-answer-2 = If you downgrade from { -brand-name-relay-premium }, you’ll still receive emails forwarded through your custom email masks, but you’ll no longer be able to create new masks using that subdomain. If you have more than five masks in total, you will not be able to create any more. You’ll also lose the ability to reply to forwarded messages. You can resubscribe to { -brand-name-relay-premium } and regain access to these features.

faq-question-8-question = What data does { -brand-name-firefox-relay } collect?
# Deprecated
faq-question-8-answer-html = You can learn more about the data { -brand-name-firefox-relay } collects by taking a look at our <a href="{ $url }" { $attrs }>Privacy Notice</a>. You’re also able to optionally share data about the labels and site you use for your email aliases so we can provide you that service and improve it for you.
# Variables:
#   $url (url) - https://www.mozilla.org/privacy/firefox-relay/
#   $attrs (string) - specific attributes added to external links
faq-question-8-answer-2-html = You can learn more about the data { -brand-name-firefox-relay } collects by taking a look at our <a href="{ $url }" { $attrs }>Privacy Notice</a>. You’re also able to optionally share data about the labels and site you use for your email masks so we can provide you that service and improve it for you.

faq-question-email-storage-question = Does { -brand-name-relay } store my emails?
faq-question-email-storage-answer = Under the rare circumstance in which the service is down, we may temporarily store your emails until we are able to send them. We will never store your emails for longer than three days.

faq-question-acceptable-use-question = What are the acceptable uses of { -brand-name-relay }?
#   $url (url) - link to Mozilla's Acceptable Use Policy, i.e. https://www.mozilla.org/about/legal/acceptable-use/
#   $attrs (string) - specific attributes added to external links
faq-question-acceptable-use-answer-a-html = { -brand-name-firefox-relay } has the same <a href="{ $url }" { $attrs }>conditions of use as all { -brand-name-mozilla } products</a>. We have a zero-tolerance policy when it comes to using { -brand-name-relay } for malicious purposes like spam, resulting in the termination of a user’s account. We take measures to prevent users from violating our conditions by:
faq-question-acceptable-use-answer-measure-account = Requiring a { -brand-name-firefox-account(capitalization: "uppercase") } with a verified email address
# Deprecated
faq-question-acceptable-use-answer-measure-unlimited-payment = Requiring payment for a user to create more than five aliases
faq-question-acceptable-use-answer-measure-unlimited-payment-2 = Requiring payment for a user to create more than five masks
# Deprecated
faq-question-acceptable-use-answer-measure-rate-limit = Rate-limiting the number of aliases that can be generated in one day
faq-question-acceptable-use-answer-measure-rate-limit-2 = Rate-limiting the number of masks that can be generated in one day
#   $url (url) - link to the Terms of Service, i.e. https://www.mozilla.org/about/legal/terms/firefox-relay/
#   $attrs (string) - specific attributes added to external links
faq-question-acceptable-use-answer-b-html = Please review our <a href="{ $url }" { $attrs }>Terms of Service</a> for more information.

faq-question-promotional-email-blocking-question = What is promotional email blocking?
faq-question-promotional-email-blocking-answer = { -brand-name-relay-premium } subscribers can enable promotional email blocking. This feature will forward you important emails, such as receipts, password resets and confirmations while still blocking marketing messages. There is a slight risk that an important message could still be blocked, so we recommend that you not use this feature for very important places like your bank. If an email is blocked, it cannot be recovered.
faq-question-detect-promotional-question = How does { -brand-name-relay } detect if an email is Promotional or not?
faq-question-detect-promotional-answer = Many emails are sent with “header” metadata to indicate that they are from list-based automated tools. { -brand-name-firefox-relay } detects this header data so it can block these emails.

## Profile Page (Logged In)

# Variables:
#   $email (string) - User email address
profile-label-welcome-html = <span>Welcome,</span> { $email }!
# Deprecated
profile-headline-manage-domain = Manage your domain aliases
profile-supports-email-forwarding = { -brand-name-firefox-relay } supports email forwarding (including attachments) of email up to { email-size-limit } in size
profile-promo-upgrade-headline = Upgrade for even more features.
# Deprecated
profile-promo-upgrade-copy = Upgrade { -brand-name-relay } to get unlimited email addresses and your own email domain.
profile-promo-upgrade-cta = Upgrade { -brand-name-relay }
profile-details-expand = Show mask details
profile-details-collapse = Hide mask details
# This will be read to screen readers when focusing the button to copy an mask to the clipboard.
# Variables:
#   $address (string) - Mask address, e.g. wz7n0vykd@mozmail.com.
profile-label-click-to-copy-alt = Click to copy mask { $address }.
# Deprecated
profile-label-edit = Edit the label for this alias
profile-label-edit-2 = Edit the label for this mask
# On the user's profile page, this text appears for an alias when it doesn't have a label.
profile-label-placeholder = Add account name
profile-label-save-error = Failed to save, please try again.
profile-label-saved = Label saved!
# Deprecated
profile-label-generate-new-alias = Generate New Alias
profile-label-generate-new-alias-2 = Generate new mask
# Deprecated
profile-label-generate-new-alias-menu-random = Random Alias
profile-label-generate-new-alias-menu-random-2 = Random email mask
# Deprecated
profile-label-generate-new-alias-menu-custom = @{ $subdomain } Alias
# Variables
#   $subdomain (string) - The user's custom subdomain, if any, e.g. `@eduardofeo`.
profile-label-generate-new-alias-menu-custom-2 = @{ $subdomain } mask
profile-label-delete = Delete
# Deprecated
profile-label-delete-alias = Delete this alias
# Deprecated
profile-label-delete-alias-2 = Delete this alias
# Deprecated
profile-label-upgrade = Get unlimited aliases
profile-label-upgrade-2 = Get unlimited email masks
# Deprecated
profile-label-create-domain = Get your email domain
profile-label-create-subdomain = Get your email subdomain
# Deprecated
profile-label-domain = Email Domain:
profile-label-subdomain = Email Subdomain:
profile-label-subdomain-tooltip-trigger = More info
# Deprecated
profile-label-domain-tooltip = Create your unique and custom email domain.
profile-label-subdomain-tooltip = Create your unique email subdomain.
profile-label-reset = Reset
profile-label-apply = Apply
profile-label-skip = Skip
profile-label-continue = Continue

# This string is followed by an email address
profile-label-forward-emails = Forward emails to:

# This string is followed by date
profile-label-first-emailed = First emailed:

# This string is followed by date:
profile-label-created = Created:
profile-label-details-show = Show Details
profile-label-details-hide = Hide Details

# This string is a label for a toggle (on/off) switch  
profile-label-forwarding = forwarding
profile-label-blocking = blocking
# Deprecated
profile-label-disable-forwarding-button = Disable email forwarding for this alias
profile-label-disable-forwarding-button-2 = Disable email forwarding for this mask
# Deprecated
profile-label-enable-forwarding-button = Enable email forwarding for this alias
profile-label-enable-forwarding-button-2 = Enable email forwarding for this mask
profile-label-click-to-copy = Click to copy
# Deprecated
profile-label-copy-confirmation = Alias copied to clipboard
# Deprecated
profile-label-copy-confirmation-2 = Mask copied to clipboard
profile-label-copied = Copied!
profile-label-blocked = Blocked
profile-label-forwarded = Forwarded
profile-label-cancel = Cancel
# Deprecated
profile-blocked-copy = { -brand-name-firefox-relay } will delete messages before they can reach your inbox when you select blocking for this alias.
profile-blocked-copy-2 = { -brand-name-firefox-relay } will delete messages before they can reach your inbox when you select blocking for this mask.
# Deprecated
profile-forwarded-copy = { -brand-name-firefox-relay } will send messages to your inbox when you select forwarding for this alias.
profile-forwarded-copy-2 = { -brand-name-firefox-relay } will send messages to your inbox when you select forwarding for this mask.
profile-forwarded-note = Note:
profile-forwarded-note-copy = Email (including attachments) larger than { email-size-limit } are not currently supported and will not be forwarded.
profile-forwarded-note-copy-v2 = Email (including attachments) larger than { email-size-limit } will not be forwarded.
profile-stat-label-blocked = Emails Blocked
profile-stat-label-forwarded = Emails Forwarded
# Deprecated
profile-stat-label-aliases-used = Email aliases used
profile-stat-label-aliases-used-2 = Email masks used
# Deprecated
profile-filter-search-placeholder = Search aliases
profile-filter-search-placeholder-2 = Search masks
profile-filter-category-button-label = Filter visible masks
profile-filter-category-button-tooltip = Filter masks by subdomain and/or whether they are currently blocking incoming email
profile-filter-category-title = Filter visible masks
profile-filter-no-results = No masks match your selected criteria. <clear-button>Clear all filters.</clear-button>
# Deprecated
profile-filter-category-option-active-aliases-v2 = Forwarding aliases
# Filter on Relay masks that are still active; i.e. that still forward received emails to your email address.
profile-filter-category-option-active-masks = Forwarding masks
# Deprecated
profile-filter-category-option-disabled-aliases-v2 = Blocking aliases
# Filter on Relay masks that are inactive; i.e. that do not forward received emails to your email address, but block them instead.
profile-filter-category-option-disabled-masks = Blocking masks
# Filter on Relay masks that block promotional emails. "Promo" is an English slang/shortened version of "Promotion".
profile-filter-category-option-promo-blocking-masks = Promo-blocking masks
# Deprecated
profile-filter-category-option-relay-aliases-v2 = Random aliases
# Filter on Relay masks that have a random name (<gibberish>@mozmail.com).
profile-filter-category-option-random-masks = Random masks
# Deprecated
profile-filter-category-option-domain-based-aliases-v2 = Custom aliases
# Filter on Relay aliases that have a user-chosen name (<user-chosen name>@<user-chosen subdomain>.mozmail.com).
profile-filter-category-option-custom-masks = Custom masks

## Alias Promotional Email Blocking (displayed on the profile page)
profile-promo-email-blocking-title = What emails do you want to block?
# Block all emails sent to a speciic alias
profile-promo-email-blocking-option-all = All
# Block promotional emails sent to a speciic alias
profile-promo-email-blocking-option-promotionals = Promotionals
# Allow/forward all emails sent to a speciic alias
profile-promo-email-blocking-option-none = None
# Deprecated
profile-promo-email-blocking-description-all = { -brand-name-relay } is blocking all emails sent to this alias.
profile-promo-email-blocking-description-all-2 = { -brand-name-relay } is blocking all emails sent to this mask.
profile-promo-email-blocking-description-promotionals = { -brand-name-relay } will attempt to block promotional emails while still forwarding emails like receipts and shipping information.
# Deprecated
profile-promo-email-blocking-description-none = { -brand-name-relay } is not blocking any emails for this alias.
profile-promo-email-blocking-description-none-2 = { -brand-name-relay } is not blocking any emails for this mask.
profile-promo-email-blocking-label-promotionals = Block promotions
profile-promo-email-blocking-label-none = Block all
profile-promo-email-blocking-label-forwarding = { profile-label-forwarding }
profile-promo-email-blocking-label-not-forwarding = Not forwarding

## Banner Messages (displayed on the profile page)

banner-dismiss = Dismiss

banner-bounced-headline = { -brand-name-relay } couldn’t deliver your email.

# Variables:
#   $username (string) - Username
#   $bounce_type (string) - Type of bounced email
#   $date (string) - A date for the next time the services tries to resend the email
banner-bounced-copy = We are currently unable to send email to { $username }. 
    We received a <em>{ $bounce_type }</em> “bounce” from your email provider when trying to forward emails to you. 
    This can happen if { -brand-name-relay } couldn’t connect to your email provider, or if your mailbox was full. We will try again on { $date }.
banner-download-firefox-headline = { -brand-name-relay } is even better in { -brand-name-firefox }
# Deprecated
banner-download-firefox-copy = The { -brand-name-relay } extension for { -brand-name-firefox-browser } makes creating aliases even easier.
banner-download-firefox-copy-2 = The { -brand-name-relay } extension for { -brand-name-firefox-browser } makes creating masks even easier.
banner-download-firefox-cta = Get { -brand-name-firefox }
banner-download-install-extension-headline = Get the { -brand-name-relay } extension for { -brand-name-firefox }
# Deprecated
banner-download-install-extension-copy = The { -brand-name-relay } extension for { -brand-name-firefox-browser } makes using email aliases even easier.
banner-download-install-extension-copy-2 = The { -brand-name-relay } extension for { -brand-name-firefox-browser } makes using email masks even easier.
banner-download-install-extension-cta = Add { -brand-name-relay } to { -brand-name-firefox }
banner-download-install-chrome-extension-headline = Try { -brand-name-relay } for { -brand-name-google-chrome }
banner-download-install-chrome-extension-copy = The { -brand-name-firefox-relay } extension for { -brand-name-chrome } makes creating and using aliases even easier.
banner-download-install-chrome-extension-cta = Get the { -brand-name-relay } extension
banner-upgrade-headline = Upgrade to { -brand-name-relay-premium }
# Deprecated
banner-upgrade-copy = { -brand-name-firefox } { -brand-name-relay-premium } makes creating email aliases even easier, with custom alias domains and unlimited aliases.
banner-upgrade-copy-2 = { -brand-name-firefox-relay-premium } makes creating email masks even easier, with custom mask subdomains and unlimited masks.
banner-upgrade-cta = Upgrade to { -brand-name-relay-premium }
# This is a small label that appears in the top corner of banner notifications that require a user to complete an important task.
banner-label-action = Action step
# Deprecated
banner-register-subdomain-headline-aliases = Get a custom domain for your aliases
banner-register-subdomain-headline-aliases-2 = Get a custom subdomain for your masks
# This string is used in the example subdomain alias. Keep it lowercase and
# without spaces, to resemble an actual email address, and make sure it’s
# translated consistently across other strings.
banner-register-subdomain-example-address = yourdomain
# Deprecated
banner-register-subdomain-copy =
    With a custom domain, you can share aliases that don’t need to be generated
    before you use them. Need one for a reservation? Give
    “restaurant@yourdomain.{ $mozmail }” to the restaurant. Any alias using your
    custom domain will be forwarded to you.
# Translate "restaurant" and "yourdomain" in the email address, keeping them
# lowercase and without spaces to resemble an actual email address.
#
# Variables:
#   $mozmail (string): domain used by Relay aliases (mozmail.com)
banner-register-subdomain-copy-2 =
    With a custom subdomain, you can share masks that don’t need to be generated
    before you use them. Need one for a reservation? Give
    “restaurant@yourdomain.{ $mozmail }” to the restaurant. Any mask using your
    custom subdomain will be forwarded to you.
# Deprecated
banner-choose-subdomain-input-placeholder = Search domain
# Deprecated
banner-choose-subdomain-input-placeholder-2 = Search your new domain
banner-choose-subdomain-input-placeholder-3 = Search subdomain
# This is the “call to action” text on the submit button of domain registration form.
banner-register-subdomain-button-search = Search
# Deprecated
banner-pack-upgrade-headline-html = Upgrade to <strong>{ -brand-name-firefox } { -brand-name-relay-premium }</strong> to get more aliases
banner-pack-upgrade-headline-2-html = Upgrade to <strong>{ -brand-name-firefox-relay-premium }</strong> to get more email masks
# Deprecated
banner-pack-upgrade-copy = With unlimited email aliases and your own email domain, { -brand-name-firefox } { -brand-name-relay-premium } helps you stay protected online.
banner-pack-upgrade-copy-2 = With unlimited email masks and your own email subdomain, { -brand-name-firefox-relay-premium } helps you stay protected online.
banner-pack-upgrade-cta = Upgrade Now

# Privacy Notice update banner:
banner-label-privacy-notice-update-header = Privacy Notice Update
banner-label-privacy-notice-update-body = To improve the reliability of { -brand-name-firefox-relay } in the event that an email can’t be delivered, we will temporarily keep the email on our servers until it has been delivered. We will never hold onto it for more than three days.
banner-label-privacy-notice-update-cta = View Privacy Notice

# Data Notification Banner:
banner-label-data-notification-header = Coming soon to { -brand-name-relay }
# Deprecated
banner-label-data-notification-body = You can allow { -brand-name-relay } to collect optional data on the websites where your aliases are used to support future features. Allowing this data collection from the “Settings” page will make managing your inbox even easier.
banner-label-data-notification-cta = Go to Settings
banner-label-data-notification-header-v2 = Enable new features
# Deprecated
banner-label-data-notification-body-v2 = You can allow { -brand-name-relay } to collect optional data that allows us to sync your alias labels across your devices with the websites where they’re created and used.
banner-label-data-notification-body-cta = Learn More

# Deprecated
banner-choose-subdomain-label = Your domain is:

# Variables:
# $subdomain (url) - User-set subdomain
banner-choose-subdomain-description = You can make up any address @{ $subdomain }

## Success Messages

# Deprecated
success-subdomain-registered = Your domain @{ $subdomain } has been created
# Variables:
#   $subdomain (url) - User-set subdomain
#   $username (url) - User-set username
success-subdomain-registered-2 = Your subdomain @{ $subdomain } has been created
success-settings-update = Your settings have been updated
success-signed-out-message = You have signed out.
success-signed-in-message = Successfully signed in as { $username }.

## Error Messages

# Deprecated
error-premium-set-make-aliases = You must be a premium subscriber to make more than { $number } aliases
error-premium-cannot-change-subdomain = You cannot change your subdomain
error-premium-set-subdomain = You must be a premium subscriber to set a subdomain
error-premium-check-subdomain = You must be a premium subscriber to check a subdomain
# Deprecated
error-premium-set-create-subdomain = You must be a premium subscriber to create subdomain aliases
error-subdomain-not-created = Subdomain could not be created, try something else
error-subdomain-email-not-created = Email address with subdomain could not be created, try something else
# Deprecated
error-subdomain-select = You must select a subdomain before creating a subdomain aliases
# Deprecated
error-subdomain-not-available = The domain @{ $unavailable_subdomain } is not available. Please try again with another domain.
# Variables:
#   $unavailable_subdomain (url) - User-set subdomain that is not allowed
error-subdomain-not-available-2 = The subdomain @{ $unavailable_subdomain } is not available. Please try a different one.
error-settings-update = There was an error updating your settings, please try again
error-mask-create-failed = The mask could not be created. Please try again.
# This currently appears when a mask label could not be updated,
# but in the future it might also appear if other mask data could not be changed.
error-mask-update-failed = The mask data could not be updated. Please try again.
# Variables:
#   $mask (string) - The email mask (e.g. abcdef@mozmail.com) that the user tried to delete
error-mask-delete-failed = The mask { $mask } could not be deleted. Please try again.

## Tips and tricks at the bottom of the page

tips-header-title = Help & Tips
tips-header-button-close-label = Dismiss
tips-footer-link-faq-label = FAQ
tips-footer-link-faq-tooltip = Frequently asked questions
tips-footer-link-feedback-label = Feedback
tips-footer-link-feedback-tooltip = Give feedback
tips-footer-link-support-label = Support
tips-footer-link-support-tooltip = Contact support

## Alias for generating a custom alias

# Deprecated
modal-custom-alias-picker-heading = Create a new custom alias
modal-custom-alias-picker-heading-2 = Create a new custom mask
# Deprecated
modal-custom-alias-picker-warning = All you need to do is make up and share a unique alias that uses your custom domain — the alias will be generated automatically. Try “shop@customdomain.mozmail.com” next time you shop online, for example.
modal-custom-alias-picker-warning-2 = All you need to do is make up and share a unique mask that uses your custom subdomain — the mask will be generated automatically. Try “shop@customsubdomain.mozmail.com” next time you shop online, for example.
# Deprecated
modal-custom-alias-picker-form-heading = Or, create a custom alias manually
modal-custom-alias-picker-form-heading-2 = Or, create a custom mask manually
# Deprecated
modal-custom-alias-picker-form-prefix-label = Enter alias prefix
modal-custom-alias-picker-form-prefix-label-2 = Enter email mask prefix
# This is shown in placeholder of the form field in which users can pick a custom alias prefix for their own subdomain,
# as an example of what email addresses to use (e.g. `coffee@customdomain.mozmail.com`).
modal-custom-alias-picker-form-prefix-placeholder = e.g. "coffee"
# Deprecated
modal-custom-alias-picker-form-submit-label = Generate Alias
modal-custom-alias-picker-form-submit-label-2 = Generate mask
# Deprecated
modal-custom-alias-picker-creation-error = Your custom alias could not be manually created. Please try again, or send an email to the alias to create it.
modal-custom-alias-picker-creation-error-2 = Your custom email mask could not be manually created. Please try again, or send an email to the mask to create it.

## Popover explaining how custom aliases work

# Deprecated
popover-custom-alias-explainer-heading = How to create custom aliases
popover-custom-alias-explainer-heading-2 = How to create custom masks
# Deprecated
popover-custom-alias-explainer-explanation = All you need to do is make up and share a unique alias that uses your custom domain — the alias will be generated automatically. Try “shop@customdomain.mozmail.com” next time you shop online, for example.
popover-custom-alias-explainer-explanation-2 = All you need to do is make up and share a unique mask that uses your custom subdomain — the mask will be generated automatically. Try “shop@customdomain.mozmail.com” next time you shop online, for example.
# Deprecated
popover-custom-alias-explainer-generate-button-heading = Generate a custom alias manually
popover-custom-alias-explainer-generate-button-heading-2 = Generate a custom mask manually
# Deprecated
popover-custom-alias-explainer-generate-button-label = Generate custom alias
popover-custom-alias-explainer-generate-button-label-2 = Generate custom mask
popover-custom-alias-explainer-close-button-label = Close
# Checkbox the user can click to adjust the block level of the new alias
popover-custom-alias-explainer-promotional-block-checkbox = Block promotional emails
popover-custom-alias-explainer-promotional-block-tooltip = Enable Block Promotional Emails on an alias to stop marketing emails from reaching your inbox. 
popover-custom-alias-explainer-promotional-block-tooltip-2 = Enable Block Promotional Emails on a mask to stop marketing emails from reaching your inbox.

## Tip about using custom aliases

# Deprecated
tips-custom-alias-heading = Creating aliases using your custom domain
tips-custom-alias-heading-2 = Creating masks using your custom subdomain
# Deprecated
tips-custom-alias-content = All you need to do is make up and share a unique alias that uses your custom domain — the alias will be generated automatically. Try “shop@customdomain.mozmail.com” next time you shop online, for example.
tips-custom-alias-content-2 = All you need to do is make up and share a unique mask that uses your custom subdomain — the mask will be generated automatically. Try “shop@customdomain.mozmail.com” next time you shop online, for example.
## Tip about using custom aliases

tips-promo-email-blocking-heading = Block Promotional Emails
tips-promo-email-blocking-content = With { -brand-name-relay-premium }, you can block promotional emails from reaching your inbox while still allowing you to receive emails like receipts or shipping information. 


## Onboarding 

# Deprecated
onboarding-headline = Create your first alias, you have three ways …
onboarding-headline-2 = Create your first email mask
# Deprecated
onboarding-alias-tip-1 = Select “Generate New Alias” to create your first alias.
onboarding-alias-tip-1-2 = Select “Generate new mask” to create your first email mask.
onboarding-alias-tip-2 = Using the { -brand-name-relay } extension, select the { -brand-name-firefox-relay } icon when it appears in email fields.
# Deprecated
onboarding-alias-tip-3 = Using the { -brand-name-relay } extension, right-click on form fields and select “Generate New Alias.”
onboarding-alias-tip-3-2 = Using the { -brand-name-relay } extension, right-click on form fields and select “Generate new mask.”

## Premium Onboarding

onboarding-premium-headline = Welcome to { -brand-name-firefox } { -brand-name-relay-premium }
# The word "Control" is wrapped in a <strong> HTML tag. This tag is necessary to put a colorful underline underneath the word Control, emphasising it.
onboarding-premium-subheadline-html = Now you can <strong>control</strong> what hits your inbox, one email at a time.
onboarding-premium-feature-intro = With { -brand-name-firefox } { -brand-name-relay-premium } you can:
onboarding-premium-control-title = Control what emails you get
# Deprecated
onboarding-premium-control-description = Share unlimited email aliases that forward emails you actually want to your inbox.
onboarding-premium-control-description-2 = Share unlimited email masks that forward emails you actually want to your inbox.
# Deprecated
onboarding-premium-domain-title = Use a custom domain for sharing aliases
# Deprecated
onboarding-premium-domain-title-2 = Use a custom domain for sharing aliases:
onboarding-premium-domain-title-3 = Use a custom subdomain for sharing masks:
# Deprecated
onboarding-premium-domain-description = With a custom domain, you can make your “newsletter” alias different from your “shopping” alias. 
# Deprecated
onboarding-premium-reply-title = Reply to emails without giving away your real address
onboarding-premium-reply-title-2 = Reply to emails without giving away your true address
# Deprecated
onboarding-premium-reply-description = Need to reply to emails sent to an alias? Just reply as normal — your alias will still protect your email address.
onboarding-premium-reply-description-2 = Need to reply to emails sent to a mask? Just reply as normal — your mask will still protect your email address.
onboarding-premium-title-detail = With { -brand-name-firefox-relay-premium } you can:

## Multi-part Premium Onboarding - This is a walk-through onboarding expereince

# Variables:
#   $step (number) - Which step the user currently is on
#   $max (number) - Total number of steps
multi-part-onboarding-step-counter = Step { $step } of { $max }.
multi-part-onboarding-premium-welcome-headline = Welcome to { -brand-name-relay-premium }
multi-part-onboarding-premium-welcome-subheadline = Now you can control what hits your inbox, one email at a time.
multi-part-onboarding-premium-welcome-title = Control what emails you get:
# Deprecated
multi-part-onboarding-premium-generate-unlimited-title = Generate unlimited email aliases:
multi-part-onboarding-premium-generate-unlimited-title-2 = Generate unlimited email masks:
multi-part-onboarding-premium-welcome-button-start = Get Started
# Deprecated
multi-part-onboarding-premium-domain-headline = Custom domain for sharing aliases
# Deprecated
multi-part-onboarding-premium-domain-title = Get a custom domain for your aliases:
# Deprecated
multi-part-onboarding-premium-get-domain = Get a custom domain
multi-part-onboarding-premium-get-subdomain = Get a custom subdomain
multi-part-onboarding-reply-headline = Reply to your emails

# Deprecated
multi-part-onboarding-premium-welcome-description = No more five-alias limit: you can now generate as many custom or random aliases as you need. On desktop, you can use the Relay add-on to create them on the go.
multi-part-onboarding-premium-welcome-description-2 = No more five-mask limit: you can now generate as many custom or random masks as you need. On desktop, you can use the { -brand-name-relay } add-on to create them on the go.
# Deprecated
multi-part-onboarding-premium-domain-description = Using a custom domain, you can create aliases that are easier than ever to remember and share. 
    Need an alias for restaurant reservations? Just say food@yourdomain{ $mozmail } — No need to create the alias beforehand. 
# Deprecated
multi-part-onboarding-premium-get-domain-description-2 = With a custom domain, you can create aliases without having to generate them beforehand. 
    Need one to sign up for a newsletter? Just say “read@customdomain{ $mozmail }”
# Variables:
#   $mozmail (string): domain used by Relay aliases (.mozmail.com)
multi-part-onboarding-premium-get-domain-description-3 = With a custom subdomain, you can create masks without having to generate them beforehand.
    Need one to sign up for a newsletter? Just say “read@customsubdomain{ $mozmail }”
# Deprecated
multi-part-onboarding-premium-domain-cta = Register your custom domain now:
multi-part-onboarding-premium-domain-cta-2 = Register your custom subdomain now:
# Deprecated
multi-part-onboarding-premium-domain-button-skip = Continue, I’ll register my custom domain later 
multi-part-onboarding-premium-domain-button-skip-2 = Continue, I’ll register my custom subdomain later
multi-part-onboarding-premium-extension-headline = Block, forward, and reply
# Deprecated
multi-part-onboarding-premium-extension-reply-title = Reply to emails without giving away your real address:
multi-part-onboarding-premium-extension-get-title = Get the { -brand-name-relay } extension for { -brand-name-firefox } 
# Deprecated
multi-part-onboarding-premium-extension-get-description = The { -brand-name-relay } extension for { -brand-name-firefox } makes using email aliases even easier. 
multi-part-onboarding-premium-extension-get-description-2 = The { -brand-name-relay } extension for { -brand-name-firefox } makes using email masks even easier.
multi-part-onboarding-premium-extension-button-download = Get { -brand-name-relay } Extension
multi-part-onboarding-premium-chrome-extension-get-title = Get the { -brand-name-relay } extension for { -brand-name-google-chrome }
multi-part-onboarding-premium-chrome-extension-get-description = The { -brand-name-firefox-relay } extension for { -brand-name-chrome } makes creating and using email aliases even easier.
multi-part-onboarding-premium-chrome-extension-button-download = Get { -brand-name-relay } Extension
multi-part-onboarding-premium-extension-button-skip = Continue, I’ll download the extension later
multi-part-onboarding-premium-extension-added = { -brand-name-relay } extension added!
multi-part-onboarding-premium-extension-button-dashboard = Go to Dashboard

## Modals

modal-rename-alias-saved = Label saved!
# Deprecated
modal-delete-headline = Permanently delete this alias?
modal-delete-headline-2 = Permanently delete this email mask?


# Deprecated
modal-delete-warning-recovery-html = Once you delete this alias, it cannot be recovered.
    { -brand-name-firefox-relay } will no longer forward messages sent to <strong>{ $email }</strong>, including messages that allow you to reset lost passwords.
# Variables:
#   $email (string) - The relay alias (email address) that will be deleted
modal-delete-warning-recovery-2-html = Once you delete this mask, it cannot be recovered.
    { -brand-name-firefox-relay } will no longer forward messages sent to <strong>{ $email }</strong>, including messages that allow you to reset lost passwords.
# Deprecated
modal-delete-warning-upgrade = If you use this alias to log in to sites you care about, 
    you should update your login with a different email address before you delete this one.
modal-delete-warning-upgrade-2 = If you use this email mask to log in to sites you care about,
    you should update your login with a different email address before you delete this one.
# Deprecated
modal-delete-domain-address-warning-upgrade = If you use this alias to log in to sites you care about,
    you should update your login with a different email address before you delete this one.
    If you recreate a deleted alias, emails sent to the original alias will continue to be forwarded.
modal-delete-domain-address-warning-upgrade-2 = If you use this mask to log in to sites you care about,
    you should update your login with a different email address before you delete this one.
    If you recreate a deleted mask, emails sent to the original mask will continue to be forwarded.
# Deprecated
modal-delete-confirmation = Yes, I want to delete this alias.
modal-delete-confirmation-2 = Yes, I want to delete this mask.
modal-domain-register-good-news = Good News!
# Deprecated
modal-domain-register-warning-reminder = Remember, you can only register one domain. You won’t be able to change it later.
modal-domain-register-warning-reminder-2 = Remember, you can only register one subdomain. You won’t be able to change it later.
# Deprecated
modal-domain-register-button = Register Domain
modal-domain-register-button-2 = Register Subdomain

# Variables:
#   $subdomain (string) - This is the custom subdomain the user wants to use for domain-based relay addresses. Example: Jane wants to register jane.mozmail.com.
modal-domain-register-available = { $subdomain } is available!
# Variables:
#   $subdomain (string) - Chosen subdomain, i.e. the part after `@` and before `.mozmail.com`
#   $domain (string) - Applicable domain, i.e. `.mozmail.com`
modal-domain-register-available-2 = <subdomain>{ $subdomain }</subdomain><domain>.{ $domain }</domain> is available!

# Variables:
#   $subdomain (string) - This is the custom subdomain the user wants to use for domain-based relay addresses. Example: Jane wants to register jane.mozmail.com.
modal-domain-register-confirmation-checkbox = Yes, I want to register @{ $subdomain }
# Variables:
#   $subdomain (string) - Chosen subdomain, i.e. the part after `@` and before `.mozmail.com`
modal-domain-register-confirmation-checkbox-2 = Yes, I want to register <subdomain>{ $subdomain }</subdomain>
modal-domain-register-success-title = Success!

# Deprecated
modal-domain-register-success = { $subdomain } is now your email domain!
# Variables:
#   $subdomain (string) - This is the custom subdomain the user wants to use 
#   for domain-based relay addresses. Example: Jane wants to register jane.mozmail.com.
modal-domain-register-success-2 = { $subdomain } is now your email subdomain!
# Variables:
#   $subdomain (string) - Chosen subdomain, i.e. the part after `@` and before `.mozmail.com`
#   $domain (string) - Applicable domain, i.e. `.mozmail.com`
modal-domain-register-success-3 = <subdomain>{ $subdomain }</subdomain><domain>.{ $domain }</domain> is now your email subdomain!
# Deprecated
modal-domain-register-success-copy = Now you can create unlimited email aliases using your new domain! What are you waiting for?
modal-domain-register-success-copy-2 = Now you can create unlimited custom email masks!

## The "Help & Tips" area at the bottom of the page

# Label for each of the dots representing a tip in a panel in the bottom right-hand corner.
# Variables
#   $nr (number) - Which tip can be seen by clicking/tapping this particular dot.
tips-switcher-label = Tip { $nr }

## Evergreen Survey (displayed on the profile page)
=======
# This copy (and the term "critical email") is not final yet:
tips-critical-emails-heading = Critical email forwarding
# This copy (and the term "critical email") is not final yet:
tips-critical-emails-content = Relay allows you to receive only critical emails sent to an mask. You’ll receive emails like receipts but not spam or marketing emails.
>>>>>>> 6a6e99e3

survey-question-1 = On a scale from 1-10, how likely are you to recommend { -brand-name-relay } to a friend or colleague?
survey-question-2 = Is { -brand-name-relay } easy to use?
survey-question-3 = Do you feel { -brand-name-relay } is trustworthy?
survey-question-4 = Does { -brand-name-relay } have a clean and simple presentation?
survey-question-5 = How would you feel if you could no longer use { -brand-name-relay }?
survey-option-strongly-disagree = Strongly disagree
survey-option-disagree = Disagree
survey-option-unsure = Unsure
survey-option-agree = Agree
survey-option-strongly-agree = Strongly agree
survey-option-i-wouldnt-care = I wouldn’t care
survey-option-somewhat-disappointed = Somewhat disappointed
survey-option-very-disappointed = Very disappointed
survey-option-very-likely = Very likely
survey-option-not-likely = Not likely
survey-option-dismiss = Dismiss

<<<<<<< HEAD
## CSAT survey

survey-csat-question = How satisfied are you with your { -brand-name-firefox-relay } experience?
survey-csat-answer-very-dissatisfied = Very Dissatisfied
survey-csat-answer-dissatisfied = Dissatisfied
survey-csat-answer-neutral = Neutral
survey-csat-answer-satisfied = Satisfied
survey-csat-answer-very-satisfied = Very Satisfied
# This is a link that the user can click to get to the two-minute survey.
# It appears after the user has answered survey-csat-question:
survey-csat-followup = Thank you for your feedback. We would like to learn more about how we can improve { -brand-name-relay } for you, would you be willing to take a two-minute survey?

## VPN Promo Banner

vpn-promo-headline = Save 50% with a full year subscription
vpn-promo-copy = Protect your online data and choose a VPN subscription plan that works for you.
vpn-promo-cta = Get { -brand-name-mozilla-vpn }

## Email wrapping (header and footer messages wrapped around forwarded emails)

# Variables:
#   $display_email (string) - This is the relay alias displayed in the email header. Example: abc123@relay.firefox.com
#   $linked_origin (html) - This is a link to the website, wrapped with inline styles for email. Example: <a href="https://relay.firefox.com" ...>Firefox Relay</a>
forwarded-email-header-from = This message was forwarded from { $display_email } by { $linked_origin }.
# Deprecated
forwarded-email-header-cc-notice = { -brand-name-relay-premium } removes CCs and BCCs from your replies. If you re-add them, your real email will be exposed.
forwarded-email-header-cc-notice-2 = { -brand-name-relay-premium } removes CCs and BCCs from your replies. If you re-add them, your true email will be exposed.
# Deprecated
forwarded-email-header-premium-banner = Upgrade to { $premium_link } to get unlimited aliases and a custom email domain.
# Variables:
#   $premium_link (string) - This is a link to relay.firefox.com/premium. Example: <a href="https://relay.firefox.com/premium" ...>Firefox Relay Premium</a>
forwarded-email-header-premium-banner-2 = Upgrade to { $premium_link } to get unlimited email masks and a custom email subdomain.
# Variables:
#   $faq_link (html) - This is a link to the website FAQ, wrapped with inline styles for email. Example: <a href="https://relay.firefox.com/faq" ...>{nav-faq}</a>
forwarded-email-header-attachment = { -brand-name-firefox-relay } supports email forwarding (including attachments) of email up to { email-size-limit } in size. To learn more, check our { $faq_link }. 
# Deprecated
forwarded-email-footer = Stop email forwarding and manage settings for all aliases here.
# This entire text is a link
forwarded-email-footer-2 = Stop email forwarding and manage settings for all masks here.
# This entire text is a link
forwarded-email-footer-premium-banner = Upgrade to { -brand-name-relay-premium }

## Notifications component

toast-button-close-label = Close notification
=======
waitlist-heading = Join the { -brand-name-relay-premium } Waitlist
waitlist-lead = Get notified when { -brand-name-firefox-relay-premium } is available for your region.
waitlist-control-required = Required
waitlist-control-email-label = What is your email address?
waitlist-control-email-placeholder = yourname@example.com
waitlist-control-country-label = What country do you live in?
waitlist-control-locale-label = Select your preferred language.
waitlist-submit-label = Join the Waitlist
waitlist-privacy-policy-agree = By clicking “{ waitlist-submit-label }”, you agree to our <a>Privacy Policy</a>.
waitlist-privacy-policy-use = Your information will only be used to notify you about { -brand-name-firefox-relay-premium } availability.
waitlist-subscribe-success = You’re on the list! Once { -brand-name-firefox-relay-premium } becomes available for your region, we’ll email you.
waitlist-subscribe-error-connection = There was an error adding you to the waitlist. Please check your connection, then try again.
waitlist-subscribe-error-unknown = There was an error adding you to the waitlist. Please try again.
>>>>>>> 6a6e99e3
<|MERGE_RESOLUTION|>--- conflicted
+++ resolved
@@ -2,1108 +2,16 @@
 # License, v. 2.0. If a copy of the MPL was not distributed with this
 # file, You can obtain one at http://mozilla.org/MPL/2.0/.
 
-<<<<<<< HEAD
-## Brands
-
-# Dev Note: When adding to this section, use this file for naming conventions: https://github.com/mozilla/bedrock/blob/master/l10n/en/brands.ftl
-
--brand-name-firefox = Firefox
--brand-name-firefox-relay = Firefox Relay
--brand-name-relay = Relay
--brand-name-relay-premium = Relay Premium
--brand-name-premium = Premium
--brand-name-firefox-relay-premium = Firefox Relay Premium
--brand-name-firefox-browser = Firefox Browser
--brand-name-mozilla = Mozilla
--brand-name-mozilla-vpn = Mozilla VPN
--brand-name-mozilla-privacy-pack = Mozilla Privacy Pack
--brand-name-firefox-lockwise = Firefox Lockwise
--brand-name-firefox-monitor = Firefox Monitor
--brand-name-pocket = Pocket
--brand-name-firefox-account = 
-    { $capitalization ->
-       *[lowercase] Firefox account
-        [uppercase] Firefox Account
-    }
--brand-name-chrome = Chrome
--brand-name-google-chrome = Google Chrome
-
-## Meta Data
-
-meta-title = { -brand-name-firefox-relay }
-# Deprecated
-meta-description = { -brand-name-firefox-relay } makes it easy to create email aliases, aliases that forward to your real inbox. Use it to protect your online accounts from hackers and unwanted messages.
-meta-description-2 = { -brand-name-firefox-relay } makes it easy to create email masks that forward your messages to your true inbox. Use them to protect your online accounts from hackers and unwanted messages.
-
-# When there is an icon indicating that a link opens in a new tab, this is the text that screen readers will read.
-common-link-newtab-alt = (Opens in a new tab)
-
-## Header 
-
-logo-alt= { -brand-name-firefox-relay }
-logo-premium-alt= { -brand-name-firefox-relay-premium }
-nav-menu = Menu
-nav-home = Home
-label-open-menu = Open menu
-avatar-tooltip = Profile
-
-# FAQ stands for Frequently Asked Questions. The intent of this page is to answer commonly asked questions.
-nav-faq = FAQ
-nav-profile-sign-in = Sign In
-nav-profile-sign-up = Sign Up
-nav-profile-manage-fxa = Manage your { -brand-name-firefox-account(capitalization: "uppercase") }
-nav-profile-sign-out = Sign Out
-nav-profile-sign-out-relay = Sign Out of { -brand-name-relay }
-nav-profile-sign-out-confirm = Are you sure you want to sign out?
-nav-profile-settings = Settings
-nav-profile-settings-tooltip = Configure { -brand-name-firefox-relay }
-nav-profile-help = Help and support
-nav-profile-help-tooltip = Get help using { -brand-name-relay }
-# This is only visible to Premium users.
-nav-profile-contact = Contact us
-# This is only visible to Premium users.
-nav-profile-contact-tooltip = Get in touch about { -brand-name-relay-premium }
-nav-profile-image-alt = { -brand-name-firefox-account(capitalization: "uppercase") } Avatar
-
-## Footer
-
-nav-footer-privacy = Privacy
-nav-footer-relay-terms = { -brand-name-relay } Terms
-nav-footer-legal = Legal
-nav-footer-release-notes = Release Notes
-logo-mozilla-alt = { -brand-name-mozilla }
-logo-github-alt = GitHub logo
-
-## The new feature announcement area, under the "News" link at the top
-
-whatsnew-trigger-label = News
-whatsnew-counter-label =
-    { $count ->
-        [one] 1 new announcement.
-        *[other] { $count } new announcements.
-    }
-whatsnew-close-label = Close
-whatsnew-tab-new-label = News
-whatsnew-tab-archive-label = History
-whatsnew-footer-clear-all-label = Clear all
-whatsnew-footer-back-label = Back
-whatsnew-footer-learn-more-label = Learn more
-
-whatsnew-empty-message = Be sure to check back here — we’re always working on great new features to make { -brand-name-relay } even better.
-
-whatsnew-feature-size-limit-heading = Attachment size increase
-# A preview of the full content of `whatsnew-feature-size-limit-description`.
-# When translating, please make sure the resulting string is of roughly similar
-# length as the English version.
-whatsnew-feature-size-limit-snippet = { -brand-name-firefox-relay } can now forward emails up to 25MB, including…
-whatsnew-feature-size-limit-description = { -brand-name-firefox-relay } can now forward emails up to 25MB, including attachments.
-# A preview of the full content of `whatsnew-feature-size-limit-description-var`.
-# When translating, please make sure the resulting string is of roughly similar
-# length as the English version.
-whatsnew-feature-size-limit-snippet-var = { -brand-name-firefox-relay } can now forward emails up to { email-size-limit }, including…
-whatsnew-feature-size-limit-description-var = { -brand-name-firefox-relay } can now forward emails up to { email-size-limit }, including attachments.
-
-whatsnew-feature-sign-back-in-heading = Sign back in with your aliases
-# A preview of the full content of `whatsnew-feature-sign-back-in-description`.
-# When translating, please make sure the resulting string is of roughly similar
-# length as the English version.
-whatsnew-feature-sign-back-in-snippet = To create a new alias when you’re asked for your email, open…
-whatsnew-feature-sign-back-in-description = To sign in with a previously-used alias, open the context menu where the site asks for your email. You’ll be able to select the alias and auto-fill the email field.
-
-whatsnew-feature-forward-some-heading = Promotional email blocking
-# A preview of the full content of `whatsnew-feature-forward-some-description`.
-# When translating, please make sure the resulting string is of roughly similar
-# length as the English version.
-whatsnew-feature-forward-some-snippet = { -brand-name-relay-premium } allows you to block only promotional emails…
-whatsnew-feature-forward-some-description = { -brand-name-relay-premium } allows you to block only promotional emails sent to an alias. You’ll receive emails like receipts but not marketing emails.
-
-# Note: this string will only be shown to people using locales in which the local equivalent of the term "alias" has been changed into "mask".
-# Thus, if your locale did not make this change, please keep the English version.
-whatsnew-feature-alias-to-mask-heading = Aliases are now masks
-# A preview of the full content of `whatsnew-feature-alias-to-mask-description`.
-# When translating, please make sure the resulting string is of roughly similar
-# length as the English version.
-# Note: this string will only be shown to people using locales in which the local equivalent of the term "alias" has been changed into "mask".
-# Thus, if your locale did not make this change, please keep the English version.
-whatsnew-feature-alias-to-mask-snippet = Notice a change? We’re now calling aliases “masks” to make { -brand-name-firefox-relay }…
-# Note: this string will only be shown to people using locales in which the local equivalent of the term "alias" has been changed into "mask".
-# Thus, if your locale did not make this change, please keep the English version.
-whatsnew-feature-alias-to-mask-description = Notice a change? We’re now calling aliases “masks” to make { -brand-name-firefox-relay } easier to use and open the door for new features.
-
-## Bento Menu
-
-bento-button-title = { -brand-name-firefox } apps and services
-fx-makes-tech = { -brand-name-firefox } is tech that fights for your online privacy.
-made-by-mozilla = Made by { -brand-name-mozilla }
-fx-desktop = { -brand-name-firefox-browser } for Desktop
-fx-lockwise = { -brand-name-firefox-lockwise }
-fx-mobile = { -brand-name-firefox-browser } for Mobile
-fx-monitor = { -brand-name-firefox-monitor }
-fx-pocket = { -brand-name-pocket }
-fx-vpn = { -brand-name-mozilla-vpn }
-bento-button-close-label = Close menu
-
-## Home Page
-
-home-hero-cta = Sign In
-how-it-works-headline = How It Works
-how-it-works-subheadline = Protect your personal identity everywhere you use the { -brand-name-firefox-browser }.
-how-it-works-step-1-headline = Get the extension
-how-it-works-step-1-link = Download the { -brand-name-relay } extension for { -brand-name-firefox }.
-how-it-works-step-1-copy = Select the icon that appears on your { -brand-name-firefox } toolbar to access the sign-in page. 
-    Sign in with your { -brand-name-firefox-account } to get started.
-# Deprecated
-how-it-works-step-2-headline = Create a new alias
-how-it-works-step-2-headline-2 = Create a new email mask
-how-it-works-step-2-copy = As you browse, the { -brand-name-relay } icon will appear where sites ask for your email address.
-    Select it to generate a new, random address that ends in @relay.firefox.com.
-    { -brand-name-relay } will forward messages to the primary email address associated with your account.
-# Deprecated
-how-it-works-step-3-headline = Manage your aliases
-how-it-works-step-3-headline-2 = Manage your email masks
-hero-image-copy-trust = Can you even trust this company with your personal email?
-hero-image-copy-unique-html = <strong>Use a unique relay address</strong> for every new account …
-hero-image-copy-control-html = Now <em>you’re in control</em> of what’s arriving to your inbox!
-
-## Home Page Version A
-
-## Hero Section
-
-# Deprecated
-landing-hero-headline = Protect your real email address to help control your inbox
-landing-hero-headline-2 = Protect your true email address to help control your inbox
-# Deprecated
-landing-hero-body = { -brand-name-firefox-relay } email aliases protect your real email address from public view, automatically forwarding emails to your real inbox. 
-    Now you can receive only the emails you want in your inbox. Sign up with your { -brand-name-firefox-account } to get started.
-landing-hero-body-2 = { -brand-name-firefox-relay } email masks protect your true email address from public view, automatically forwarding messages to your true inbox.
-    Now you can receive only the messages you want in your inbox. Sign up with your { -brand-name-firefox-account } to get started.
-
-## How it works section
-
-landing-how-it-works-headline = How it works
-# Deprecated
-landing-how-it-works-body = Share { -brand-name-relay } email aliases instead of your real email address to protect your email inbox, as well as your identity.
-landing-how-it-works-body-2 = Share { -brand-name-relay } email masks instead of your true email address to protect your email inbox, as well as your identity.
-landing-how-it-works-step-1-body-cta = Download the { -brand-name-relay } extension for { -brand-name-firefox }.
-# Deprecated
-landing-how-it-works-step-1-body = Generate email aliases automatically wherever you enter your email address online.
-landing-how-it-works-step-1-body-2 = Generate email masks automatically wherever you enter your email address online.
-# Do not change '@relay.mozmail.com'
-landing-how-it-works-step-2-body = As you browse, the { -brand-name-relay } icon will appear where sites ask for your email address. 
-    Select it to generate a new, random address that ends in @relay.mozmail.com.
-landing-how-it-works-step-2-body-2 = As you browse, the { -brand-name-relay } icon will appear where sites ask for your email address.
-    Select it to generate a new, random address that ends in @mozmail.com.
-# Deprecated
-landing-how-it-works-step-3-body = Sign in to the { -brand-name-relay } dashboard to keep track of the aliases you’ve created. { -brand-name-relay } will forward messages to your email address. 
-    If an alias gets spam or unwanted messages, you can block all messages or even delete the alias, right from the dashboard.
-landing-how-it-works-step-3-body-2 = Sign in to the { -brand-name-relay } dashboard to keep track of the email masks you’ve created.
-    If you find that one receives spam or unwanted messages, you can block all messages or even delete the mask, right from the dashboard.
-
-## Pricing section
-
-# Deprecated
-landing-pricing-headline = Limited-time only: Unlimited aliases for { $monthly_price } per month
-# Variables:
-#   $monthly_price (string) - the monthly cost (including currency symbol) for Relay Premium. Examples: $0.99, 0,99 €
-landing-pricing-headline-2 = Limited-time only: Unlimited email masks for { $monthly_price } per month
-# Deprecated
-landing-pricing-body = Try { -brand-name-firefox-relay } aliases and start protecting your email inbox. 
-    Then upgrade to { -brand-name-relay-premium } for even more flexibility and customized control.
-landing-pricing-body-2 = Try { -brand-name-firefox-relay } email masks and start protecting your email inbox.
-    Then upgrade to { -brand-name-relay-premium } for even more flexibility and customized control.
-landing-pricing-free-price = Free
-# Deprecated
-landing-pricing-free-feature-1 = Up to 5 email aliases
-landing-pricing-free-feature-1-2 = Up to 5 email masks
-landing-pricing-free-feature-2 = Browser extension
-landing-pricing-free-cta = Get { -brand-name-relay }
-
-# Variables:
-#   $monthly_price (string) - the monthly cost (including currency symbol) for Relay Premium. Examples: $0.99, 0,99 €
-landing-pricing-premium-price = { $monthly_price }/month
-landing-pricing-premium-price-highlight = Limited time pricing
-# Deprecated
-landing-pricing-premium-feature-1 = Unlimited email aliases
-landing-pricing-premium-feature-1-2 = Unlimited email masks
-landing-pricing-premium-feature-2 = Browser extension
-# Deprecated
-landing-pricing-premium-feature-3 = Your own email domain
-landing-pricing-premium-feature-3-2 = Your own email subdomain
-# Only localize 'youremail' and 'yourdomain'. Do not change 'mozmail.com'
-landing-pricing-premium-feature-3-subheader = youremail@yourdomain.mozmail.com
-landing-pricing-premium-feature-4 = Reply to forwarded emails
-landing-pricing-premium-feature-5 = Block promotional emails
-
-## Use Cases
-
-landing-use-cases-heading = Use { -brand-name-firefox-relay } for:
-landing-use-cases-shopping = Shopping
-# Deprecated
-landing-use-cases-shopping-body = Buying something from a new online shop? Use a { -brand-name-relay } alias instead of your email when making an online purchase. 
-    We’ll forward the receipt to your real email address, and if you start getting emails you don’t like, just turn off email forwarding.
-landing-use-cases-shopping-body-2 = Buying something from a new online shop? Use an email mask instead of your true email when making an online purchase.
-    We’ll forward the receipt to your true email address, and if you start getting emails you don’t like, just switch the mask to blocking.
-landing-use-cases-social-networks = Social Networks
-# Deprecated
-landing-use-cases-social-networks-body = Want to better protect your online identity when using a social network? 
-    Trying to keep your real email from being tied to your presence on social media? Use a { -brand-name-relay } alias to log in and help protect yourself online.
-landing-use-cases-social-networks-body-2 = Want to better protect your online identity when using a social network?
-    Trying to keep your true email from being tied to your presence on social media? Use a { -brand-name-relay } mask to log in and help protect yourself online.
-landing-use-cases-offline = Offline
-# Deprecated
-landing-use-cases-offline-body = Prefer to get email receipts, but want to avoid marketing spam too?
-    Use a { -brand-name-relay } alias instead of your email when getting a paperless receipt in a store. 
-    We’ll forward the receipt to your real email address, and if you start getting emails you don’t like, just turn off email forwarding.
-landing-use-cases-offline-body-2 = Prefer to get email receipts, but want to avoid marketing spam too?
-    Use a { -brand-name-relay } mask instead of your email when getting a paperless receipt in a store.
-    We’ll forward the receipt to your true email address, and if you start getting emails you don’t like, just turn off email forwarding.
-landing-use-cases-access-content = Access Content
-# Deprecated
-landing-use-cases-access-content-body = Want to sign up for that newsletter, but don’t trust the sender? 
-    Use an alias instead of your real address — if you start getting unwanted emails through that alias, the sender may have sold your alias to other marketers, or it might even have been leaked in a data breach. 
-    Just turn off or delete the alias to protect your email inbox.
-landing-use-cases-access-content-body-2 = Want to sign up for that newsletter, but don’t trust the sender?
-    Use a mask instead of your true email address — if you start getting unwanted emails through that mask, the sender may have sold it to other marketers, or it might even have been leaked in a data breach.
-    Just turn off or delete the mask to protect your inbox.
-landing-use-cases-gaming = Gaming
-# Deprecated
-landing-use-cases-gaming-body = Enjoy online gaming, but worried about other gamers or bullies learning who you are through your gamertag and email address? 
-    Use a { -brand-name-relay } alias to put one more layer of protection between your online identity and the games you play online.
-landing-use-cases-gaming-body-2 = Enjoy online gaming, but worried about other gamers or bullies learning who you are through your gamertag and email address?
-    Use an email mask to put one more layer of protection between your online identity and the games you play online.
-
-## Landing FAQ Section
-
-landing-faq-headline = Top questions about { -brand-name-firefox-relay }
-landing-faq-cta = See more FAQs about { -brand-name-firefox-relay }
-
-## Premium promo page
-
-premium-promo-hero-headline = Make protecting your inbox easier with { -brand-name-firefox-relay-premium }
-# Deprecated
-premium-promo-hero-body-html = With { -brand-name-firefox-relay-premium }, you get unlimited custom email aliases that forward only the emails you want to your real email address. <b>For a limited time, you can upgrade to Relay Premium for only { $monthly_price } a month.</b>
-# Variables:
-#   $monthly_price (string) - the monthly cost (including currency symbol) for Relay Premium. Examples: $0.99, 0,99 €
-premium-promo-hero-body-2-html = With { -brand-name-firefox-relay-premium }, you get unlimited custom email masks that forward only the emails you want to your true email address. <b>For a limited time, you can upgrade to { -brand-name-relay-premium } for only { $monthly_price } a month.</b>
-premium-promo-hero-cta = Upgrade now
-premium-promo-availability-warning = { -brand-name-relay-premium } is currently available in Austria, Belgium, Canada, France, Germany, Ireland, Italy, Malaysia, the Netherlands, New Zealand, Singapore, Spain, Switzerland, the UK, and the US.
-premium-promo-availability-warning-2 = { -brand-name-relay-premium } is currently available in Austria, Belgium, Canada, Finland, France, Germany, Ireland, Italy, Malaysia, the Netherlands, New Zealand, Singapore, Spain, Sweden, Switzerland, the UK, and the US.
-
-premium-promo-perks-headline = Why upgrade to { -brand-name-firefox-relay-premium }?
-# Deprecated
-premium-promo-perks-lead = With { -brand-name-firefox-relay-premium }, you get all the inbox protection and management of { -brand-name-relay }, but with unlimited email aliases and your own custom domain to make managing your inbox even easier.
-premium-promo-perks-lead-2 = With { -brand-name-firefox-relay-premium }, you get all the inbox protection and management of { -brand-name-relay }, but with unlimited email masks and your own custom subdomain to make managing your inbox even easier.
-premium-promo-perks-cta-label = Upgrade now
-premium-promo-perks-cta-tooltip = Upgrade to { -brand-name-firefox-relay-premium }
-# Deprecated
-premium-promo-perks-perk-unlimited-headline = Create unlimited email aliases
-premium-promo-perks-perk-unlimited-headline-2 = Create unlimited email masks
-# Deprecated
-premium-promo-perks-perk-unlimited-body = No more five-alias limit: with { -brand-name-relay-premium }, you can generate as many aliases as you need to help protect your email inbox from spammers and online trackers. You can even reply to emails without exposing your real address.
-premium-promo-perks-perk-unlimited-body-2 = No more five-mask limit: with { -brand-name-relay-premium }, you can generate as many masks as you need to help protect your email inbox from spammers and online trackers. You can even reply to emails without exposing your true address.
-premium-promo-perks-perk-custom-domain-headline = Choose your own custom domain
-premium-promo-perks-perk-custom-domain-headline-2 = Choose your own custom subdomain
-# Deprecated
-premium-promo-perks-perk-custom-domain-body = With a custom domain, you can create aliases that are easier than ever to remember and share. Need one for restaurant reservations? Use one like food@mydomain.mozmail.com — No need to create the alias beforehand.
-premium-promo-perks-perk-custom-domain-body-2 = With a custom subdomain, you can create masks that are easier than ever to remember and share. Need one for restaurant reservations? Use one like food@mydomain.mozmail.com — No need to create the mask beforehand.
-# Deprecated
-premium-promo-perks-perk-dashboard-headline = Control your aliases from the dashboard
-premium-promo-perks-perk-dashboard-headline-2 = Control your masks from the dashboard
-# Deprecated
-premium-promo-perks-perk-dashboard-body = Manage all your aliases in the easy-to-use dashboard: if you find that one receives unwanted messages, you can block those messages from reaching your inbox.
-premium-promo-perks-perk-dashboard-body-2 = Manage all your email masks in the easy-to-use dashboard: if you find that one receives unwanted messages, you can block those messages from reaching your inbox.
-
-# Deprecated
-premium-promo-use-cases-headline = Use { -brand-name-relay } email aliases anywhere
-premium-promo-use-cases-headline-2 = Use { -brand-name-relay } email masks anywhere
-premium-promo-use-cases-shopping-heading = Shopping
-# Deprecated
-premium-promo-use-cases-shopping-body = Trying to sign up for discounts without all the spam? Bundle all your “shopping” accounts under unique custom aliases, like “mydeals@mydomain.mozmail.com.”
-premium-promo-use-cases-shopping-body-2 = Trying to sign up for discounts without all the spam? Bundle all your “shopping” accounts under custom email masks, like “mydeals@mydomain.mozmail.com.”
-premium-promo-use-cases-social-networks-heading = Social Networks
-# Deprecated
-premium-promo-use-cases-social-networks-body = Want to better protect your online identity when using a social network? Use a different { -brand-name-relay } alias to log in to each social network and help protect your true email from being exposed to those sites.
-premium-promo-use-cases-social-networks-body-2 = Want to better protect your online identity when using a social network? Use a different email mask to log in to each social network and help protect your true email from being exposed to those sites.
-premium-promo-use-cases-gaming-heading = Gaming
-# Deprecated
-premium-promo-use-cases-gaming-body = Worried about other gamers or trolls learning who you are through your gamertag and email address? Use an alias like “onlinegame@mydomain.mozmail.com” to put one more layer of protection between your identity and the games you play online.
-premium-promo-use-cases-gaming-body-2 = Worried about other gamers or trolls learning who you are through your gamertag and email address? Use a mask like “onlinegame@mydomain.mozmail.com” to put one more layer of protection between your identity and the games you play online.
-
-premium-promo-pricing-free-price = Your current Free plan
-
-## Settings page
-
-settings-headline = { -brand-name-relay } Settings
-settings-meta-contact-label = Contact us
-settings-meta-contact-tooltip = Get in touch about { -brand-name-relay }
-settings-meta-help-label = Help and support
-settings-meta-help-tooltip = Get help using { -brand-name-relay }
-settings-meta-status-label = Service status
-settings-meta-status-tooltip = Check whether all { -brand-name-relay } systems are currently operational.
-settings-error-save-heading = Settings change failed
-settings-error-save-description = Your changes to settings were not saved due to a connection error. Please try again.
-# Deprecated
-settings-warning-collection-off-heading = Email alias label function is disabled
-# This is a warning displayed at the top of the settings page when server storage of alias labels and associated websites are turned off.
-settings-warning-collection-off-heading-2 = Email mask label function is disabled
-# Deprecated
-settings-warning-collection-off-description = { -brand-name-relay } is not currently allowed to collect the data showing the sites where you’ve generated and used email aliases. You can change this in “Settings” under “Data Collection.”
-# This is a warning displayed at the top of the settings page when server storage of alias labels and associated websites are turned off.
-settings-warning-collection-off-description-2 = { -brand-name-relay } is not currently allowed to collect the data showing the sites where you’ve generated and used email masks. You can change this in “Settings” under “Data Collection.”
-# This is the heading for the checkbox labelled with `setting-label-collection-description`.
-setting-label-collection-heading-v2 = Privacy
-# Deprecated
-setting-label-collection-description = Allow { -brand-name-relay } to collect data showing the sites on which your aliases are created and used.
-setting-label-collection-description-2 = Allow { -brand-name-relay } to collect data showing the sites on which your masks are created and used.
-# Deprecated
-setting-label-collection-off-warning = This data will allow us to label your aliases with the relevant websites in a future release. If you decide to opt-out from this preference, your aliases will not be labeled with the websites where they’re used.
-# This is a warning displayed when the user toggles off server storage of alias labels, but hasn't pressed "Save" yet.
-setting-label-collection-off-warning-2 = This data will allow us to label your email masks with the websites where they’re used. If you decide to opt out from this preference, your masks will not be labeled with the websites where they’re used.
-settings-button-save-label = Save
-settings-button-save-tooltip = Apply your chosen settings.
-
-
-## FAQ Page
-
-faq-headline = Frequently Asked Questions
-
-# String used to display the attachment limit, e.g. 10 MB
-# Variables:
-#  $size (number): maximum size for attachments
-#  $unit (string): unit of measurement (e.g. MB for Megabyte)
-email-size-limit = { $size } { $unit }
-
-# Deprecated
-faq-question-what-is-question = What is a { -brand-name-relay } alias?
-faq-question-what-is-question-2 = What is a { -brand-name-relay } email mask?
-# Deprecated
-faq-question-what-is-answer = Email aliases are masked email addresses that forward messages to your true email address. These aliases allow you to share an address with third parties which will mask your true email address and forward messages to it.
-faq-question-what-is-answer-2 = Email masks are masked, or private, email addresses that forward messages to your true email address. These masks allow you to share an address with third parties which will mask your true email address and forward messages to it.
-
-# Deprecated
-faq-question-missing-emails-question = I’m not getting messages from my aliases
-faq-question-missing-emails-question-2 = I’m not getting messages from my email masks
-# Deprecated
-faq-question-missing-emails-answer-a = There are a few reasons you might not be receiving emails forwarded through your aliases. These reasons include:
-faq-question-missing-emails-answer-a-2 = There are a few reasons you might not be receiving emails forwarded through your masks. These reasons include:
-faq-question-missing-emails-answer-reason-spam = Messages are going into spam
-# Deprecated
-faq-question-missing-emails-answer-reason-blocked = Your email provider is blocking your alias
-faq-question-missing-emails-answer-reason-blocked-2 = Your email provider is blocking your email masks
-faq-question-missing-emails-answer-reason-size = The email forwarded has an attachment larger than { email-size-limit }
-# Deprecated
-faq-question-missing-emails-answer-reason-not-accepted = The site doesn’t accept aliases
-faq-question-missing-emails-answer-reason-not-accepted-2 = The site doesn’t accept email masks
-# Deprecated
-faq-question-missing-emails-answer-reason-turned-off = The alias might have forwarding turned off
-faq-question-missing-emails-answer-reason-turned-off-2 = The mask might have forwarding turned off
-faq-question-missing-emails-answer-reason-delay = { -brand-name-relay } might be taking longer than usual to forward your messages
-#   $url (url) - link to the support site
-#   $attrs (string) - specific attributes added to external links
-faq-question-missing-emails-answer-b-html = If you’re a { -brand-name-relay-premium } user struggling with any of these issues, please <a href="{ $url }" { $attrs }>contact our support team</a>.
-#   $url (url) - link to the support site
-#   $attrs (string) - specific attributes added to external links
-faq-question-missing-emails-answer-support-site-html = If you’re struggling with any of these issues, please <a href="{ $url }" { $attrs }>visit our support site</a>.
-
-# Deprecated
-faq-question-use-cases-question = When should I use { -brand-name-relay } aliases?
-faq-question-use-cases-question-2 = When should I use { -brand-name-relay } email masks?
-# Deprecated
-faq-question-use-cases-answer-part1 = You can use { -brand-name-relay } aliases most places you’d use your regular email address. We recommend using them when signing up for marketing/informational emails where you may want to control whether or not you receive emails in the future.
-faq-question-use-cases-answer-part1-2 = You can use { -brand-name-relay } email masks most places you’d use your regular email address. We recommend using them when signing up for marketing/informational emails where you may want to control whether or not you receive emails in the future.
-# Deprecated
-faq-question-use-cases-answer-part2 = We don’t recommend using aliases when you need your identity verified or for very important emails or those where you must receive attachments. For example, you’d want to share your real email address with your bank, your doctor, and your lawyer, as well as when receiving concert or flight boarding passes.
-faq-question-use-cases-answer-part2-2 = We don’t recommend using masks when you need your identity verified or for very important emails or those where you must receive attachments. For example, you’d want to share your true email address with your bank, your doctor, and your lawyer, as well as when receiving concert or flight boarding passes.
-
-# Deprecated
-faq-question-2-question = Why won’t a site accept my { -brand-name-relay } alias?
-faq-question-2-question-2 = Why won’t a site accept my { -brand-name-relay } email mask?
-# Variables:
-#   $url (url) - https://addons.mozilla.org/firefox/addon/private-relay/
-#   $attrs (string) - specific attributes added to external links
-# Deprecated
-faq-question-2-answer-v3-html =
-    Some sites may not accept an email address that includes a subdomain (@subdomain.mozmail.com) and others have stopped accepting all addresses except those from Gmail, Hotmail, or Yahoo accounts.
-    If you are not able to use a { -brand-name-relay } alias, <a href="{ $url }" { $attrs }>please let us know</a>.
-faq-question-2-answer-v4 =
-    Some sites may not accept an email address that includes a subdomain (@subdomain.mozmail.com) and others have stopped accepting all addresses except those from Gmail, Hotmail, or Yahoo accounts.
-
-faq-question-1-question = What about spam?
-# Deprecated
-faq-question-1-answer-a = While { -brand-name-relay } does not filter for spam, our email partner Amazon SES does block spam and malware. If { -brand-name-relay } forwards messages you don’t want, you can update your { -brand-name-relay } settings to block messages from the alias forwarding them.
-faq-question-1-answer-a-2 = While { -brand-name-relay } does not filter for spam, our email partner Amazon SES does block spam and malware. If { -brand-name-relay } forwards messages you don’t want, you can update your { -brand-name-relay } settings to block messages from the mask forwarding them.
-# Deprecated
-faq-question-1-answer-b-html = If you see a broader problem of unwanted email from all of your aliases, please <a href="{ $url }" { $attrs }>report this to us</a> so we can consider adjusting the SES spam thresholds for this service. If you report these as spam, your email provider will see { -brand-name-relay } as the source of spam, not the original sender.
-# Variables:
-#   $url (url) - https://addons.mozilla.org/firefox/addon/private-relay/
-#   $attrs (string) - specific attributes added to external links
-faq-question-1-answer-b-2-html = If you see a broader problem of unwanted email from all of your masks, please <a href="{ $url }" { $attrs }>report this to us</a> so we can consider adjusting the SES spam thresholds for this service. If you report these as spam, your email provider will see { -brand-name-relay } as the source of spam, not the original sender.
-
-faq-question-availability-question = Where is { -brand-name-relay } available?
-faq-question-availability-answer = Free { -brand-name-relay } is available in most countries. { -brand-name-relay-premium } is available in the United States, Germany, United Kingdom, Canada, Singapore, Malaysia, New Zealand, France, Belgium, Austria, Spain, Italy, Switzerland, Netherlands, and Ireland.
-faq-question-availability-answer-v2 = Free { -brand-name-relay } is available in most countries. { -brand-name-relay-premium } is available in the United States, Germany, United Kingdom, Canada, Singapore, Malaysia, New Zealand, Finland, France, Belgium, Austria, Spain, Italy, Sweden, Switzerland, the Netherlands, and Ireland.
-
-# Deprecated
-faq-question-4-question = Can I reply to messages using my { -brand-name-relay } alias?
-faq-question-4-question-2 = Can I reply to messages using my { -brand-name-relay } email mask?
-# Deprecated
-faq-question-4-answer-v3 = { -brand-name-relay-premium } users can reply to a forwarded email within 3 months of receiving the email. If you add a CC or BCC when you reply back to an email, your original email address will be exposed to the recipient and those on the email. If you do not want your original email address exposed, do not add CCs or BCCs when replying.
-faq-question-4-answer-v4 = { -brand-name-relay-premium } users can reply to a forwarded email within 3 months of receiving the email. If you add a CC or BCC when you reply back to an email, your original email address will be exposed to the recipient and those copied on the email. If you do not want your original email address exposed, do not add CCs or BCCs when replying.
-# Deprecated
-faq-question-4-answer-html = { -brand-name-relay } does not yet offer the ability to reply using an alias.
-    If you try, nothing will happen. We are planning an additional feature to let you <a href="{ $url }" { $attrs }>reply anonymously to senders</a>.
-
-faq-question-subdomain-characters-question = What characters can I use to create a subdomain?
-faq-question-subdomain-characters-answer-v2 = You can only use lower-case English letters, numbers, and hyphens to create a subdomain.
-
-faq-question-browser-support-question = Can I use { -brand-name-relay } on other browsers or my mobile device?
-# Deprecated
-faq-question-browser-support-answer = Yes, you can generate { -brand-name-relay } aliases on other browsers or mobile devices simply by logging in to your { -brand-name-relay } dashboard.
-faq-question-browser-support-answer-2 = Yes, you can generate { -brand-name-relay } masks on other browsers or mobile devices simply by logging in to your { -brand-name-relay } dashboard.
-
-faq-question-longevity-question = What happens if Mozilla shuts down the { -brand-name-firefox-relay } service?
-# Deprecated
-faq-question-longevity-answer = We will give you advance notice that you need to change the email address of any accounts that are using { -brand-name-relay } aliases.
-faq-question-longevity-answer-2 = We will give you advance notice that you need to change the email address of any accounts that are using { -brand-name-relay } email masks.
-
-# Deprecated
-faq-question-mozmail-question = Why did my aliases start to use the domain “mozmail.com?”
-faq-question-mozmail-question-2 = Why did my email masks start to use the domain “mozmail.com?”
-# Deprecated
-faq-question-mozmail-answer = We made the switch from “relay.firefox.com” to “mozmail.com” in order to make it possible to get a custom email domain, such as alias@yourdomain.mozmail.com. Custom email domains, available to { -brand-name-relay-premium } subscribers, also make your email aliases much easier to remember than random aliases.
-faq-question-mozmail-answer-2 = We made the switch from “relay.firefox.com” to “mozmail.com” in order to make it possible to get a custom email subdomain, such as mask@yourdomain.mozmail.com. Custom email subdomains, available to { -brand-name-relay-premium } subscribers, allow you to generate easier-to-remember email masks.
-
-faq-question-attachments-question = Will { -brand-name-firefox-relay } forward emails with attachments?
-faq-question-attachments-answer-v2 = We now support attachment forwarding. However, there is a { email-size-limit } limit for email forwarding using { -brand-name-relay }. Any emails larger than { email-size-limit } will not be forwarded.
-
-# Deprecated
-faq-question-unsubscribe-domain-question = What happens to my custom domain if I unsubscribe from { -brand-name-relay-premium }?
-faq-question-unsubscribe-domain-question-2 = What happens to my custom subdomain if I unsubscribe from { -brand-name-relay-premium }?
-# Deprecated
-faq-question-unsubscribe-domain-answer = If you downgrade from { -brand-name-relay-premium }, you’ll still receive emails forwarded through your custom domain, but you’ll no longer be able to create new aliases using that domain. If you have more than five aliases in total, you will not be able to create any more. You’ll also lose the ability to reply to forwarded messages. You can resubscribe to { -brand-name-relay-premium } and regain access to these features.
-faq-question-unsubscribe-domain-answer-2 = If you downgrade from { -brand-name-relay-premium }, you’ll still receive emails forwarded through your custom email masks, but you’ll no longer be able to create new masks using that subdomain. If you have more than five masks in total, you will not be able to create any more. You’ll also lose the ability to reply to forwarded messages. You can resubscribe to { -brand-name-relay-premium } and regain access to these features.
-
-faq-question-8-question = What data does { -brand-name-firefox-relay } collect?
-# Deprecated
-faq-question-8-answer-html = You can learn more about the data { -brand-name-firefox-relay } collects by taking a look at our <a href="{ $url }" { $attrs }>Privacy Notice</a>. You’re also able to optionally share data about the labels and site you use for your email aliases so we can provide you that service and improve it for you.
-# Variables:
-#   $url (url) - https://www.mozilla.org/privacy/firefox-relay/
-#   $attrs (string) - specific attributes added to external links
-faq-question-8-answer-2-html = You can learn more about the data { -brand-name-firefox-relay } collects by taking a look at our <a href="{ $url }" { $attrs }>Privacy Notice</a>. You’re also able to optionally share data about the labels and site you use for your email masks so we can provide you that service and improve it for you.
-
-faq-question-email-storage-question = Does { -brand-name-relay } store my emails?
-faq-question-email-storage-answer = Under the rare circumstance in which the service is down, we may temporarily store your emails until we are able to send them. We will never store your emails for longer than three days.
-
-faq-question-acceptable-use-question = What are the acceptable uses of { -brand-name-relay }?
-#   $url (url) - link to Mozilla's Acceptable Use Policy, i.e. https://www.mozilla.org/about/legal/acceptable-use/
-#   $attrs (string) - specific attributes added to external links
-faq-question-acceptable-use-answer-a-html = { -brand-name-firefox-relay } has the same <a href="{ $url }" { $attrs }>conditions of use as all { -brand-name-mozilla } products</a>. We have a zero-tolerance policy when it comes to using { -brand-name-relay } for malicious purposes like spam, resulting in the termination of a user’s account. We take measures to prevent users from violating our conditions by:
-faq-question-acceptable-use-answer-measure-account = Requiring a { -brand-name-firefox-account(capitalization: "uppercase") } with a verified email address
-# Deprecated
-faq-question-acceptable-use-answer-measure-unlimited-payment = Requiring payment for a user to create more than five aliases
-faq-question-acceptable-use-answer-measure-unlimited-payment-2 = Requiring payment for a user to create more than five masks
-# Deprecated
-faq-question-acceptable-use-answer-measure-rate-limit = Rate-limiting the number of aliases that can be generated in one day
-faq-question-acceptable-use-answer-measure-rate-limit-2 = Rate-limiting the number of masks that can be generated in one day
-#   $url (url) - link to the Terms of Service, i.e. https://www.mozilla.org/about/legal/terms/firefox-relay/
-#   $attrs (string) - specific attributes added to external links
-faq-question-acceptable-use-answer-b-html = Please review our <a href="{ $url }" { $attrs }>Terms of Service</a> for more information.
-
-faq-question-promotional-email-blocking-question = What is promotional email blocking?
-faq-question-promotional-email-blocking-answer = { -brand-name-relay-premium } subscribers can enable promotional email blocking. This feature will forward you important emails, such as receipts, password resets and confirmations while still blocking marketing messages. There is a slight risk that an important message could still be blocked, so we recommend that you not use this feature for very important places like your bank. If an email is blocked, it cannot be recovered.
-faq-question-detect-promotional-question = How does { -brand-name-relay } detect if an email is Promotional or not?
-faq-question-detect-promotional-answer = Many emails are sent with “header” metadata to indicate that they are from list-based automated tools. { -brand-name-firefox-relay } detects this header data so it can block these emails.
-
-## Profile Page (Logged In)
-
-# Variables:
-#   $email (string) - User email address
-profile-label-welcome-html = <span>Welcome,</span> { $email }!
-# Deprecated
-profile-headline-manage-domain = Manage your domain aliases
-profile-supports-email-forwarding = { -brand-name-firefox-relay } supports email forwarding (including attachments) of email up to { email-size-limit } in size
-profile-promo-upgrade-headline = Upgrade for even more features.
-# Deprecated
-profile-promo-upgrade-copy = Upgrade { -brand-name-relay } to get unlimited email addresses and your own email domain.
-profile-promo-upgrade-cta = Upgrade { -brand-name-relay }
-profile-details-expand = Show mask details
-profile-details-collapse = Hide mask details
-# This will be read to screen readers when focusing the button to copy an mask to the clipboard.
-# Variables:
-#   $address (string) - Mask address, e.g. wz7n0vykd@mozmail.com.
-profile-label-click-to-copy-alt = Click to copy mask { $address }.
-# Deprecated
-profile-label-edit = Edit the label for this alias
-profile-label-edit-2 = Edit the label for this mask
-# On the user's profile page, this text appears for an alias when it doesn't have a label.
-profile-label-placeholder = Add account name
-profile-label-save-error = Failed to save, please try again.
-profile-label-saved = Label saved!
-# Deprecated
-profile-label-generate-new-alias = Generate New Alias
-profile-label-generate-new-alias-2 = Generate new mask
-# Deprecated
-profile-label-generate-new-alias-menu-random = Random Alias
-profile-label-generate-new-alias-menu-random-2 = Random email mask
-# Deprecated
-profile-label-generate-new-alias-menu-custom = @{ $subdomain } Alias
-# Variables
-#   $subdomain (string) - The user's custom subdomain, if any, e.g. `@eduardofeo`.
-profile-label-generate-new-alias-menu-custom-2 = @{ $subdomain } mask
-profile-label-delete = Delete
-# Deprecated
-profile-label-delete-alias = Delete this alias
-# Deprecated
-profile-label-delete-alias-2 = Delete this alias
-# Deprecated
-profile-label-upgrade = Get unlimited aliases
-profile-label-upgrade-2 = Get unlimited email masks
-# Deprecated
-profile-label-create-domain = Get your email domain
-profile-label-create-subdomain = Get your email subdomain
-# Deprecated
-profile-label-domain = Email Domain:
-profile-label-subdomain = Email Subdomain:
-profile-label-subdomain-tooltip-trigger = More info
-# Deprecated
-profile-label-domain-tooltip = Create your unique and custom email domain.
-profile-label-subdomain-tooltip = Create your unique email subdomain.
-profile-label-reset = Reset
-profile-label-apply = Apply
-profile-label-skip = Skip
-profile-label-continue = Continue
-
-# This string is followed by an email address
-profile-label-forward-emails = Forward emails to:
-
-# This string is followed by date
-profile-label-first-emailed = First emailed:
-
-# This string is followed by date:
-profile-label-created = Created:
-profile-label-details-show = Show Details
-profile-label-details-hide = Hide Details
-
-# This string is a label for a toggle (on/off) switch  
-profile-label-forwarding = forwarding
-profile-label-blocking = blocking
-# Deprecated
-profile-label-disable-forwarding-button = Disable email forwarding for this alias
-profile-label-disable-forwarding-button-2 = Disable email forwarding for this mask
-# Deprecated
-profile-label-enable-forwarding-button = Enable email forwarding for this alias
-profile-label-enable-forwarding-button-2 = Enable email forwarding for this mask
-profile-label-click-to-copy = Click to copy
-# Deprecated
-profile-label-copy-confirmation = Alias copied to clipboard
-# Deprecated
-profile-label-copy-confirmation-2 = Mask copied to clipboard
-profile-label-copied = Copied!
-profile-label-blocked = Blocked
-profile-label-forwarded = Forwarded
-profile-label-cancel = Cancel
-# Deprecated
-profile-blocked-copy = { -brand-name-firefox-relay } will delete messages before they can reach your inbox when you select blocking for this alias.
-profile-blocked-copy-2 = { -brand-name-firefox-relay } will delete messages before they can reach your inbox when you select blocking for this mask.
-# Deprecated
-profile-forwarded-copy = { -brand-name-firefox-relay } will send messages to your inbox when you select forwarding for this alias.
-profile-forwarded-copy-2 = { -brand-name-firefox-relay } will send messages to your inbox when you select forwarding for this mask.
-profile-forwarded-note = Note:
-profile-forwarded-note-copy = Email (including attachments) larger than { email-size-limit } are not currently supported and will not be forwarded.
-profile-forwarded-note-copy-v2 = Email (including attachments) larger than { email-size-limit } will not be forwarded.
-profile-stat-label-blocked = Emails Blocked
-profile-stat-label-forwarded = Emails Forwarded
-# Deprecated
-profile-stat-label-aliases-used = Email aliases used
-profile-stat-label-aliases-used-2 = Email masks used
-# Deprecated
-profile-filter-search-placeholder = Search aliases
-profile-filter-search-placeholder-2 = Search masks
-profile-filter-category-button-label = Filter visible masks
-profile-filter-category-button-tooltip = Filter masks by subdomain and/or whether they are currently blocking incoming email
-profile-filter-category-title = Filter visible masks
-profile-filter-no-results = No masks match your selected criteria. <clear-button>Clear all filters.</clear-button>
-# Deprecated
-profile-filter-category-option-active-aliases-v2 = Forwarding aliases
-# Filter on Relay masks that are still active; i.e. that still forward received emails to your email address.
-profile-filter-category-option-active-masks = Forwarding masks
-# Deprecated
-profile-filter-category-option-disabled-aliases-v2 = Blocking aliases
-# Filter on Relay masks that are inactive; i.e. that do not forward received emails to your email address, but block them instead.
-profile-filter-category-option-disabled-masks = Blocking masks
-# Filter on Relay masks that block promotional emails. "Promo" is an English slang/shortened version of "Promotion".
-profile-filter-category-option-promo-blocking-masks = Promo-blocking masks
-# Deprecated
-profile-filter-category-option-relay-aliases-v2 = Random aliases
-# Filter on Relay masks that have a random name (<gibberish>@mozmail.com).
-profile-filter-category-option-random-masks = Random masks
-# Deprecated
-profile-filter-category-option-domain-based-aliases-v2 = Custom aliases
-# Filter on Relay aliases that have a user-chosen name (<user-chosen name>@<user-chosen subdomain>.mozmail.com).
-profile-filter-category-option-custom-masks = Custom masks
-
-## Alias Promotional Email Blocking (displayed on the profile page)
-profile-promo-email-blocking-title = What emails do you want to block?
-# Block all emails sent to a speciic alias
-profile-promo-email-blocking-option-all = All
-# Block promotional emails sent to a speciic alias
-profile-promo-email-blocking-option-promotionals = Promotionals
-# Allow/forward all emails sent to a speciic alias
-profile-promo-email-blocking-option-none = None
-# Deprecated
-profile-promo-email-blocking-description-all = { -brand-name-relay } is blocking all emails sent to this alias.
-profile-promo-email-blocking-description-all-2 = { -brand-name-relay } is blocking all emails sent to this mask.
-profile-promo-email-blocking-description-promotionals = { -brand-name-relay } will attempt to block promotional emails while still forwarding emails like receipts and shipping information.
-# Deprecated
-profile-promo-email-blocking-description-none = { -brand-name-relay } is not blocking any emails for this alias.
-profile-promo-email-blocking-description-none-2 = { -brand-name-relay } is not blocking any emails for this mask.
-profile-promo-email-blocking-label-promotionals = Block promotions
-profile-promo-email-blocking-label-none = Block all
-profile-promo-email-blocking-label-forwarding = { profile-label-forwarding }
-profile-promo-email-blocking-label-not-forwarding = Not forwarding
-
-## Banner Messages (displayed on the profile page)
-
-banner-dismiss = Dismiss
-
-banner-bounced-headline = { -brand-name-relay } couldn’t deliver your email.
-
-# Variables:
-#   $username (string) - Username
-#   $bounce_type (string) - Type of bounced email
-#   $date (string) - A date for the next time the services tries to resend the email
-banner-bounced-copy = We are currently unable to send email to { $username }. 
-    We received a <em>{ $bounce_type }</em> “bounce” from your email provider when trying to forward emails to you. 
-    This can happen if { -brand-name-relay } couldn’t connect to your email provider, or if your mailbox was full. We will try again on { $date }.
-banner-download-firefox-headline = { -brand-name-relay } is even better in { -brand-name-firefox }
-# Deprecated
-banner-download-firefox-copy = The { -brand-name-relay } extension for { -brand-name-firefox-browser } makes creating aliases even easier.
-banner-download-firefox-copy-2 = The { -brand-name-relay } extension for { -brand-name-firefox-browser } makes creating masks even easier.
-banner-download-firefox-cta = Get { -brand-name-firefox }
-banner-download-install-extension-headline = Get the { -brand-name-relay } extension for { -brand-name-firefox }
-# Deprecated
-banner-download-install-extension-copy = The { -brand-name-relay } extension for { -brand-name-firefox-browser } makes using email aliases even easier.
-banner-download-install-extension-copy-2 = The { -brand-name-relay } extension for { -brand-name-firefox-browser } makes using email masks even easier.
-banner-download-install-extension-cta = Add { -brand-name-relay } to { -brand-name-firefox }
-banner-download-install-chrome-extension-headline = Try { -brand-name-relay } for { -brand-name-google-chrome }
-banner-download-install-chrome-extension-copy = The { -brand-name-firefox-relay } extension for { -brand-name-chrome } makes creating and using aliases even easier.
-banner-download-install-chrome-extension-cta = Get the { -brand-name-relay } extension
-banner-upgrade-headline = Upgrade to { -brand-name-relay-premium }
-# Deprecated
-banner-upgrade-copy = { -brand-name-firefox } { -brand-name-relay-premium } makes creating email aliases even easier, with custom alias domains and unlimited aliases.
-banner-upgrade-copy-2 = { -brand-name-firefox-relay-premium } makes creating email masks even easier, with custom mask subdomains and unlimited masks.
-banner-upgrade-cta = Upgrade to { -brand-name-relay-premium }
-# This is a small label that appears in the top corner of banner notifications that require a user to complete an important task.
-banner-label-action = Action step
-# Deprecated
-banner-register-subdomain-headline-aliases = Get a custom domain for your aliases
-banner-register-subdomain-headline-aliases-2 = Get a custom subdomain for your masks
-# This string is used in the example subdomain alias. Keep it lowercase and
-# without spaces, to resemble an actual email address, and make sure it’s
-# translated consistently across other strings.
-banner-register-subdomain-example-address = yourdomain
-# Deprecated
-banner-register-subdomain-copy =
-    With a custom domain, you can share aliases that don’t need to be generated
-    before you use them. Need one for a reservation? Give
-    “restaurant@yourdomain.{ $mozmail }” to the restaurant. Any alias using your
-    custom domain will be forwarded to you.
-# Translate "restaurant" and "yourdomain" in the email address, keeping them
-# lowercase and without spaces to resemble an actual email address.
-#
-# Variables:
-#   $mozmail (string): domain used by Relay aliases (mozmail.com)
-banner-register-subdomain-copy-2 =
-    With a custom subdomain, you can share masks that don’t need to be generated
-    before you use them. Need one for a reservation? Give
-    “restaurant@yourdomain.{ $mozmail }” to the restaurant. Any mask using your
-    custom subdomain will be forwarded to you.
-# Deprecated
-banner-choose-subdomain-input-placeholder = Search domain
-# Deprecated
-banner-choose-subdomain-input-placeholder-2 = Search your new domain
-banner-choose-subdomain-input-placeholder-3 = Search subdomain
-# This is the “call to action” text on the submit button of domain registration form.
-banner-register-subdomain-button-search = Search
-# Deprecated
-banner-pack-upgrade-headline-html = Upgrade to <strong>{ -brand-name-firefox } { -brand-name-relay-premium }</strong> to get more aliases
-banner-pack-upgrade-headline-2-html = Upgrade to <strong>{ -brand-name-firefox-relay-premium }</strong> to get more email masks
-# Deprecated
-banner-pack-upgrade-copy = With unlimited email aliases and your own email domain, { -brand-name-firefox } { -brand-name-relay-premium } helps you stay protected online.
-banner-pack-upgrade-copy-2 = With unlimited email masks and your own email subdomain, { -brand-name-firefox-relay-premium } helps you stay protected online.
-banner-pack-upgrade-cta = Upgrade Now
-
-# Privacy Notice update banner:
-banner-label-privacy-notice-update-header = Privacy Notice Update
-banner-label-privacy-notice-update-body = To improve the reliability of { -brand-name-firefox-relay } in the event that an email can’t be delivered, we will temporarily keep the email on our servers until it has been delivered. We will never hold onto it for more than three days.
-banner-label-privacy-notice-update-cta = View Privacy Notice
-
-# Data Notification Banner:
-banner-label-data-notification-header = Coming soon to { -brand-name-relay }
-# Deprecated
-banner-label-data-notification-body = You can allow { -brand-name-relay } to collect optional data on the websites where your aliases are used to support future features. Allowing this data collection from the “Settings” page will make managing your inbox even easier.
-banner-label-data-notification-cta = Go to Settings
-banner-label-data-notification-header-v2 = Enable new features
-# Deprecated
-banner-label-data-notification-body-v2 = You can allow { -brand-name-relay } to collect optional data that allows us to sync your alias labels across your devices with the websites where they’re created and used.
-banner-label-data-notification-body-cta = Learn More
-
-# Deprecated
-banner-choose-subdomain-label = Your domain is:
-
-# Variables:
-# $subdomain (url) - User-set subdomain
-banner-choose-subdomain-description = You can make up any address @{ $subdomain }
-
-## Success Messages
-
-# Deprecated
-success-subdomain-registered = Your domain @{ $subdomain } has been created
-# Variables:
-#   $subdomain (url) - User-set subdomain
-#   $username (url) - User-set username
-success-subdomain-registered-2 = Your subdomain @{ $subdomain } has been created
-success-settings-update = Your settings have been updated
-success-signed-out-message = You have signed out.
-success-signed-in-message = Successfully signed in as { $username }.
-
-## Error Messages
-
-# Deprecated
-error-premium-set-make-aliases = You must be a premium subscriber to make more than { $number } aliases
-error-premium-cannot-change-subdomain = You cannot change your subdomain
-error-premium-set-subdomain = You must be a premium subscriber to set a subdomain
-error-premium-check-subdomain = You must be a premium subscriber to check a subdomain
-# Deprecated
-error-premium-set-create-subdomain = You must be a premium subscriber to create subdomain aliases
-error-subdomain-not-created = Subdomain could not be created, try something else
-error-subdomain-email-not-created = Email address with subdomain could not be created, try something else
-# Deprecated
-error-subdomain-select = You must select a subdomain before creating a subdomain aliases
-# Deprecated
-error-subdomain-not-available = The domain @{ $unavailable_subdomain } is not available. Please try again with another domain.
-# Variables:
-#   $unavailable_subdomain (url) - User-set subdomain that is not allowed
-error-subdomain-not-available-2 = The subdomain @{ $unavailable_subdomain } is not available. Please try a different one.
-error-settings-update = There was an error updating your settings, please try again
-error-mask-create-failed = The mask could not be created. Please try again.
-# This currently appears when a mask label could not be updated,
-# but in the future it might also appear if other mask data could not be changed.
-error-mask-update-failed = The mask data could not be updated. Please try again.
-# Variables:
-#   $mask (string) - The email mask (e.g. abcdef@mozmail.com) that the user tried to delete
-error-mask-delete-failed = The mask { $mask } could not be deleted. Please try again.
-
-## Tips and tricks at the bottom of the page
-
-tips-header-title = Help & Tips
-tips-header-button-close-label = Dismiss
-tips-footer-link-faq-label = FAQ
-tips-footer-link-faq-tooltip = Frequently asked questions
-tips-footer-link-feedback-label = Feedback
-tips-footer-link-feedback-tooltip = Give feedback
-tips-footer-link-support-label = Support
-tips-footer-link-support-tooltip = Contact support
-
-## Alias for generating a custom alias
-
-# Deprecated
-modal-custom-alias-picker-heading = Create a new custom alias
-modal-custom-alias-picker-heading-2 = Create a new custom mask
-# Deprecated
-modal-custom-alias-picker-warning = All you need to do is make up and share a unique alias that uses your custom domain — the alias will be generated automatically. Try “shop@customdomain.mozmail.com” next time you shop online, for example.
-modal-custom-alias-picker-warning-2 = All you need to do is make up and share a unique mask that uses your custom subdomain — the mask will be generated automatically. Try “shop@customsubdomain.mozmail.com” next time you shop online, for example.
-# Deprecated
-modal-custom-alias-picker-form-heading = Or, create a custom alias manually
-modal-custom-alias-picker-form-heading-2 = Or, create a custom mask manually
-# Deprecated
-modal-custom-alias-picker-form-prefix-label = Enter alias prefix
-modal-custom-alias-picker-form-prefix-label-2 = Enter email mask prefix
-# This is shown in placeholder of the form field in which users can pick a custom alias prefix for their own subdomain,
-# as an example of what email addresses to use (e.g. `coffee@customdomain.mozmail.com`).
-modal-custom-alias-picker-form-prefix-placeholder = e.g. "coffee"
-# Deprecated
-modal-custom-alias-picker-form-submit-label = Generate Alias
-modal-custom-alias-picker-form-submit-label-2 = Generate mask
-# Deprecated
-modal-custom-alias-picker-creation-error = Your custom alias could not be manually created. Please try again, or send an email to the alias to create it.
-modal-custom-alias-picker-creation-error-2 = Your custom email mask could not be manually created. Please try again, or send an email to the mask to create it.
-
-## Popover explaining how custom aliases work
-
-# Deprecated
-popover-custom-alias-explainer-heading = How to create custom aliases
-popover-custom-alias-explainer-heading-2 = How to create custom masks
-# Deprecated
-popover-custom-alias-explainer-explanation = All you need to do is make up and share a unique alias that uses your custom domain — the alias will be generated automatically. Try “shop@customdomain.mozmail.com” next time you shop online, for example.
-popover-custom-alias-explainer-explanation-2 = All you need to do is make up and share a unique mask that uses your custom subdomain — the mask will be generated automatically. Try “shop@customdomain.mozmail.com” next time you shop online, for example.
-# Deprecated
-popover-custom-alias-explainer-generate-button-heading = Generate a custom alias manually
-popover-custom-alias-explainer-generate-button-heading-2 = Generate a custom mask manually
-# Deprecated
-popover-custom-alias-explainer-generate-button-label = Generate custom alias
-popover-custom-alias-explainer-generate-button-label-2 = Generate custom mask
-popover-custom-alias-explainer-close-button-label = Close
-# Checkbox the user can click to adjust the block level of the new alias
-popover-custom-alias-explainer-promotional-block-checkbox = Block promotional emails
-popover-custom-alias-explainer-promotional-block-tooltip = Enable Block Promotional Emails on an alias to stop marketing emails from reaching your inbox. 
-popover-custom-alias-explainer-promotional-block-tooltip-2 = Enable Block Promotional Emails on a mask to stop marketing emails from reaching your inbox.
-
-## Tip about using custom aliases
-
-# Deprecated
-tips-custom-alias-heading = Creating aliases using your custom domain
-tips-custom-alias-heading-2 = Creating masks using your custom subdomain
-# Deprecated
-tips-custom-alias-content = All you need to do is make up and share a unique alias that uses your custom domain — the alias will be generated automatically. Try “shop@customdomain.mozmail.com” next time you shop online, for example.
-tips-custom-alias-content-2 = All you need to do is make up and share a unique mask that uses your custom subdomain — the mask will be generated automatically. Try “shop@customdomain.mozmail.com” next time you shop online, for example.
-## Tip about using custom aliases
-
-tips-promo-email-blocking-heading = Block Promotional Emails
-tips-promo-email-blocking-content = With { -brand-name-relay-premium }, you can block promotional emails from reaching your inbox while still allowing you to receive emails like receipts or shipping information. 
-
-
-## Onboarding 
-
-# Deprecated
-onboarding-headline = Create your first alias, you have three ways …
-onboarding-headline-2 = Create your first email mask
-# Deprecated
-onboarding-alias-tip-1 = Select “Generate New Alias” to create your first alias.
-onboarding-alias-tip-1-2 = Select “Generate new mask” to create your first email mask.
-onboarding-alias-tip-2 = Using the { -brand-name-relay } extension, select the { -brand-name-firefox-relay } icon when it appears in email fields.
-# Deprecated
-onboarding-alias-tip-3 = Using the { -brand-name-relay } extension, right-click on form fields and select “Generate New Alias.”
-onboarding-alias-tip-3-2 = Using the { -brand-name-relay } extension, right-click on form fields and select “Generate new mask.”
-
-## Premium Onboarding
-
-onboarding-premium-headline = Welcome to { -brand-name-firefox } { -brand-name-relay-premium }
-# The word "Control" is wrapped in a <strong> HTML tag. This tag is necessary to put a colorful underline underneath the word Control, emphasising it.
-onboarding-premium-subheadline-html = Now you can <strong>control</strong> what hits your inbox, one email at a time.
-onboarding-premium-feature-intro = With { -brand-name-firefox } { -brand-name-relay-premium } you can:
-onboarding-premium-control-title = Control what emails you get
-# Deprecated
-onboarding-premium-control-description = Share unlimited email aliases that forward emails you actually want to your inbox.
-onboarding-premium-control-description-2 = Share unlimited email masks that forward emails you actually want to your inbox.
-# Deprecated
-onboarding-premium-domain-title = Use a custom domain for sharing aliases
-# Deprecated
-onboarding-premium-domain-title-2 = Use a custom domain for sharing aliases:
-onboarding-premium-domain-title-3 = Use a custom subdomain for sharing masks:
-# Deprecated
-onboarding-premium-domain-description = With a custom domain, you can make your “newsletter” alias different from your “shopping” alias. 
-# Deprecated
-onboarding-premium-reply-title = Reply to emails without giving away your real address
-onboarding-premium-reply-title-2 = Reply to emails without giving away your true address
-# Deprecated
-onboarding-premium-reply-description = Need to reply to emails sent to an alias? Just reply as normal — your alias will still protect your email address.
-onboarding-premium-reply-description-2 = Need to reply to emails sent to a mask? Just reply as normal — your mask will still protect your email address.
-onboarding-premium-title-detail = With { -brand-name-firefox-relay-premium } you can:
-
-## Multi-part Premium Onboarding - This is a walk-through onboarding expereince
-
-# Variables:
-#   $step (number) - Which step the user currently is on
-#   $max (number) - Total number of steps
-multi-part-onboarding-step-counter = Step { $step } of { $max }.
-multi-part-onboarding-premium-welcome-headline = Welcome to { -brand-name-relay-premium }
-multi-part-onboarding-premium-welcome-subheadline = Now you can control what hits your inbox, one email at a time.
-multi-part-onboarding-premium-welcome-title = Control what emails you get:
-# Deprecated
-multi-part-onboarding-premium-generate-unlimited-title = Generate unlimited email aliases:
-multi-part-onboarding-premium-generate-unlimited-title-2 = Generate unlimited email masks:
-multi-part-onboarding-premium-welcome-button-start = Get Started
-# Deprecated
-multi-part-onboarding-premium-domain-headline = Custom domain for sharing aliases
-# Deprecated
-multi-part-onboarding-premium-domain-title = Get a custom domain for your aliases:
-# Deprecated
-multi-part-onboarding-premium-get-domain = Get a custom domain
-multi-part-onboarding-premium-get-subdomain = Get a custom subdomain
-multi-part-onboarding-reply-headline = Reply to your emails
-
-# Deprecated
-multi-part-onboarding-premium-welcome-description = No more five-alias limit: you can now generate as many custom or random aliases as you need. On desktop, you can use the Relay add-on to create them on the go.
-multi-part-onboarding-premium-welcome-description-2 = No more five-mask limit: you can now generate as many custom or random masks as you need. On desktop, you can use the { -brand-name-relay } add-on to create them on the go.
-# Deprecated
-multi-part-onboarding-premium-domain-description = Using a custom domain, you can create aliases that are easier than ever to remember and share. 
-    Need an alias for restaurant reservations? Just say food@yourdomain{ $mozmail } — No need to create the alias beforehand. 
-# Deprecated
-multi-part-onboarding-premium-get-domain-description-2 = With a custom domain, you can create aliases without having to generate them beforehand. 
-    Need one to sign up for a newsletter? Just say “read@customdomain{ $mozmail }”
-# Variables:
-#   $mozmail (string): domain used by Relay aliases (.mozmail.com)
-multi-part-onboarding-premium-get-domain-description-3 = With a custom subdomain, you can create masks without having to generate them beforehand.
-    Need one to sign up for a newsletter? Just say “read@customsubdomain{ $mozmail }”
-# Deprecated
-multi-part-onboarding-premium-domain-cta = Register your custom domain now:
-multi-part-onboarding-premium-domain-cta-2 = Register your custom subdomain now:
-# Deprecated
-multi-part-onboarding-premium-domain-button-skip = Continue, I’ll register my custom domain later 
-multi-part-onboarding-premium-domain-button-skip-2 = Continue, I’ll register my custom subdomain later
-multi-part-onboarding-premium-extension-headline = Block, forward, and reply
-# Deprecated
-multi-part-onboarding-premium-extension-reply-title = Reply to emails without giving away your real address:
-multi-part-onboarding-premium-extension-get-title = Get the { -brand-name-relay } extension for { -brand-name-firefox } 
-# Deprecated
-multi-part-onboarding-premium-extension-get-description = The { -brand-name-relay } extension for { -brand-name-firefox } makes using email aliases even easier. 
-multi-part-onboarding-premium-extension-get-description-2 = The { -brand-name-relay } extension for { -brand-name-firefox } makes using email masks even easier.
-multi-part-onboarding-premium-extension-button-download = Get { -brand-name-relay } Extension
-multi-part-onboarding-premium-chrome-extension-get-title = Get the { -brand-name-relay } extension for { -brand-name-google-chrome }
-multi-part-onboarding-premium-chrome-extension-get-description = The { -brand-name-firefox-relay } extension for { -brand-name-chrome } makes creating and using email aliases even easier.
-multi-part-onboarding-premium-chrome-extension-button-download = Get { -brand-name-relay } Extension
-multi-part-onboarding-premium-extension-button-skip = Continue, I’ll download the extension later
-multi-part-onboarding-premium-extension-added = { -brand-name-relay } extension added!
-multi-part-onboarding-premium-extension-button-dashboard = Go to Dashboard
-
-## Modals
-
-modal-rename-alias-saved = Label saved!
-# Deprecated
-modal-delete-headline = Permanently delete this alias?
-modal-delete-headline-2 = Permanently delete this email mask?
-
-
-# Deprecated
-modal-delete-warning-recovery-html = Once you delete this alias, it cannot be recovered.
-    { -brand-name-firefox-relay } will no longer forward messages sent to <strong>{ $email }</strong>, including messages that allow you to reset lost passwords.
-# Variables:
-#   $email (string) - The relay alias (email address) that will be deleted
-modal-delete-warning-recovery-2-html = Once you delete this mask, it cannot be recovered.
-    { -brand-name-firefox-relay } will no longer forward messages sent to <strong>{ $email }</strong>, including messages that allow you to reset lost passwords.
-# Deprecated
-modal-delete-warning-upgrade = If you use this alias to log in to sites you care about, 
-    you should update your login with a different email address before you delete this one.
-modal-delete-warning-upgrade-2 = If you use this email mask to log in to sites you care about,
-    you should update your login with a different email address before you delete this one.
-# Deprecated
-modal-delete-domain-address-warning-upgrade = If you use this alias to log in to sites you care about,
-    you should update your login with a different email address before you delete this one.
-    If you recreate a deleted alias, emails sent to the original alias will continue to be forwarded.
-modal-delete-domain-address-warning-upgrade-2 = If you use this mask to log in to sites you care about,
-    you should update your login with a different email address before you delete this one.
-    If you recreate a deleted mask, emails sent to the original mask will continue to be forwarded.
-# Deprecated
-modal-delete-confirmation = Yes, I want to delete this alias.
-modal-delete-confirmation-2 = Yes, I want to delete this mask.
-modal-domain-register-good-news = Good News!
-# Deprecated
-modal-domain-register-warning-reminder = Remember, you can only register one domain. You won’t be able to change it later.
-modal-domain-register-warning-reminder-2 = Remember, you can only register one subdomain. You won’t be able to change it later.
-# Deprecated
-modal-domain-register-button = Register Domain
-modal-domain-register-button-2 = Register Subdomain
-
-# Variables:
-#   $subdomain (string) - This is the custom subdomain the user wants to use for domain-based relay addresses. Example: Jane wants to register jane.mozmail.com.
-modal-domain-register-available = { $subdomain } is available!
-# Variables:
-#   $subdomain (string) - Chosen subdomain, i.e. the part after `@` and before `.mozmail.com`
-#   $domain (string) - Applicable domain, i.e. `.mozmail.com`
-modal-domain-register-available-2 = <subdomain>{ $subdomain }</subdomain><domain>.{ $domain }</domain> is available!
-
-# Variables:
-#   $subdomain (string) - This is the custom subdomain the user wants to use for domain-based relay addresses. Example: Jane wants to register jane.mozmail.com.
-modal-domain-register-confirmation-checkbox = Yes, I want to register @{ $subdomain }
-# Variables:
-#   $subdomain (string) - Chosen subdomain, i.e. the part after `@` and before `.mozmail.com`
-modal-domain-register-confirmation-checkbox-2 = Yes, I want to register <subdomain>{ $subdomain }</subdomain>
-modal-domain-register-success-title = Success!
-
-# Deprecated
-modal-domain-register-success = { $subdomain } is now your email domain!
-# Variables:
-#   $subdomain (string) - This is the custom subdomain the user wants to use 
-#   for domain-based relay addresses. Example: Jane wants to register jane.mozmail.com.
-modal-domain-register-success-2 = { $subdomain } is now your email subdomain!
-# Variables:
-#   $subdomain (string) - Chosen subdomain, i.e. the part after `@` and before `.mozmail.com`
-#   $domain (string) - Applicable domain, i.e. `.mozmail.com`
-modal-domain-register-success-3 = <subdomain>{ $subdomain }</subdomain><domain>.{ $domain }</domain> is now your email subdomain!
-# Deprecated
-modal-domain-register-success-copy = Now you can create unlimited email aliases using your new domain! What are you waiting for?
-modal-domain-register-success-copy-2 = Now you can create unlimited custom email masks!
-
-## The "Help & Tips" area at the bottom of the page
-
-# Label for each of the dots representing a tip in a panel in the bottom right-hand corner.
-# Variables
-#   $nr (number) - Which tip can be seen by clicking/tapping this particular dot.
-tips-switcher-label = Tip { $nr }
-
-## Evergreen Survey (displayed on the profile page)
-=======
 # This copy (and the term "critical email") is not final yet:
 tips-critical-emails-heading = Critical email forwarding
 # This copy (and the term "critical email") is not final yet:
 tips-critical-emails-content = Relay allows you to receive only critical emails sent to an mask. You’ll receive emails like receipts but not spam or marketing emails.
->>>>>>> 6a6e99e3
 
-survey-question-1 = On a scale from 1-10, how likely are you to recommend { -brand-name-relay } to a friend or colleague?
-survey-question-2 = Is { -brand-name-relay } easy to use?
-survey-question-3 = Do you feel { -brand-name-relay } is trustworthy?
-survey-question-4 = Does { -brand-name-relay } have a clean and simple presentation?
-survey-question-5 = How would you feel if you could no longer use { -brand-name-relay }?
-survey-option-strongly-disagree = Strongly disagree
-survey-option-disagree = Disagree
-survey-option-unsure = Unsure
-survey-option-agree = Agree
-survey-option-strongly-agree = Strongly agree
-survey-option-i-wouldnt-care = I wouldn’t care
-survey-option-somewhat-disappointed = Somewhat disappointed
-survey-option-very-disappointed = Very disappointed
-survey-option-very-likely = Very likely
-survey-option-not-likely = Not likely
-survey-option-dismiss = Dismiss
+# This copy is not final yet:
+tips-addon-signin-heading = Sign in with your masks
+# This copy is not final yet:
+tips-addon-signin-content = To sign in with a previously-used alias, open the context menu (right-click or control-click) where the site asks for your email. You’ll be able to select the alias and auto-fill the email field.
 
-<<<<<<< HEAD
-## CSAT survey
-
-survey-csat-question = How satisfied are you with your { -brand-name-firefox-relay } experience?
-survey-csat-answer-very-dissatisfied = Very Dissatisfied
-survey-csat-answer-dissatisfied = Dissatisfied
-survey-csat-answer-neutral = Neutral
-survey-csat-answer-satisfied = Satisfied
-survey-csat-answer-very-satisfied = Very Satisfied
-# This is a link that the user can click to get to the two-minute survey.
-# It appears after the user has answered survey-csat-question:
-survey-csat-followup = Thank you for your feedback. We would like to learn more about how we can improve { -brand-name-relay } for you, would you be willing to take a two-minute survey?
-
-## VPN Promo Banner
-
-vpn-promo-headline = Save 50% with a full year subscription
-vpn-promo-copy = Protect your online data and choose a VPN subscription plan that works for you.
-vpn-promo-cta = Get { -brand-name-mozilla-vpn }
-
-## Email wrapping (header and footer messages wrapped around forwarded emails)
-
-# Variables:
-#   $display_email (string) - This is the relay alias displayed in the email header. Example: abc123@relay.firefox.com
-#   $linked_origin (html) - This is a link to the website, wrapped with inline styles for email. Example: <a href="https://relay.firefox.com" ...>Firefox Relay</a>
-forwarded-email-header-from = This message was forwarded from { $display_email } by { $linked_origin }.
-# Deprecated
-forwarded-email-header-cc-notice = { -brand-name-relay-premium } removes CCs and BCCs from your replies. If you re-add them, your real email will be exposed.
-forwarded-email-header-cc-notice-2 = { -brand-name-relay-premium } removes CCs and BCCs from your replies. If you re-add them, your true email will be exposed.
-# Deprecated
-forwarded-email-header-premium-banner = Upgrade to { $premium_link } to get unlimited aliases and a custom email domain.
-# Variables:
-#   $premium_link (string) - This is a link to relay.firefox.com/premium. Example: <a href="https://relay.firefox.com/premium" ...>Firefox Relay Premium</a>
-forwarded-email-header-premium-banner-2 = Upgrade to { $premium_link } to get unlimited email masks and a custom email subdomain.
-# Variables:
-#   $faq_link (html) - This is a link to the website FAQ, wrapped with inline styles for email. Example: <a href="https://relay.firefox.com/faq" ...>{nav-faq}</a>
-forwarded-email-header-attachment = { -brand-name-firefox-relay } supports email forwarding (including attachments) of email up to { email-size-limit } in size. To learn more, check our { $faq_link }. 
-# Deprecated
-forwarded-email-footer = Stop email forwarding and manage settings for all aliases here.
-# This entire text is a link
-forwarded-email-footer-2 = Stop email forwarding and manage settings for all masks here.
-# This entire text is a link
-forwarded-email-footer-premium-banner = Upgrade to { -brand-name-relay-premium }
-
-## Notifications component
-
-toast-button-close-label = Close notification
-=======
 waitlist-heading = Join the { -brand-name-relay-premium } Waitlist
 waitlist-lead = Get notified when { -brand-name-firefox-relay-premium } is available for your region.
 waitlist-control-required = Required
@@ -1117,4 +25,7 @@
 waitlist-subscribe-success = You’re on the list! Once { -brand-name-firefox-relay-premium } becomes available for your region, we’ll email you.
 waitlist-subscribe-error-connection = There was an error adding you to the waitlist. Please check your connection, then try again.
 waitlist-subscribe-error-unknown = There was an error adding you to the waitlist. Please try again.
->>>>>>> 6a6e99e3
+
+## Notifications component
+
+toast-button-close-label = Close notification