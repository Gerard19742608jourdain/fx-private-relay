from datetime import datetime, timedelta, timezone
import math
import random
import secrets
import string

from django.apps import apps
from django.contrib.auth.models import User
from django.conf import settings
from django.core.exceptions import BadRequest, ValidationError
from django.db.migrations.recorder import MigrationRecorder
from django.db import models
from django.db.models.signals import post_save
from django.dispatch.dispatcher import receiver
from django.urls import reverse


<<<<<<< HEAD
=======
MAX_MINUTES_TO_VERIFY_REAL_PHONE = 5
LAST_CONTACT_TYPE_CHOICES = [
    ("call", "call"),
    ("text", "text"),
]


>>>>>>> f3e45463
def twilio_client():
    phones_config = apps.get_app_config("phones")
    client = phones_config.twilio_client
    return client


def verification_code_default():
    return str(math.floor(random.random() * 999999)).zfill(6)


def verification_sent_date_default():
    return datetime.now(timezone.utc)


def get_expired_unverified_realphone_records(number):
    return RealPhone.objects.filter(
        number=number,
        verified=False,
        verification_sent_date__lt=(
            datetime.now(timezone.utc)
            - timedelta(0, 60 * settings.MAX_MINUTES_TO_VERIFY_REAL_PHONE)
        ),
    )


def get_pending_unverified_realphone_records(number):
    return RealPhone.objects.filter(
        number=number,
        verified=False,
        verification_sent_date__gt=(
            datetime.now(timezone.utc)
            - timedelta(0, 60 * settings.MAX_MINUTES_TO_VERIFY_REAL_PHONE)
        ),
    )


def get_verified_realphone_records(user):
    return RealPhone.objects.filter(user=user, verified=True)


def get_valid_realphone_verification_record(user, number, verification_code):
    return RealPhone.objects.filter(
        user=user,
        number=number,
        verification_code=verification_code,
        verification_sent_date__gt=(
            datetime.now(timezone.utc)
            - timedelta(0, 60 * settings.MAX_MINUTES_TO_VERIFY_REAL_PHONE)
        ),
    ).first()


class RealPhone(models.Model):
    user = models.ForeignKey(User, on_delete=models.CASCADE)
    number = models.CharField(max_length=15)
    verification_code = models.CharField(
        max_length=8, default=verification_code_default
    )
    verification_sent_date = models.DateTimeField(
        blank=True, null=True, default=verification_sent_date_default
    )
    verified = models.BooleanField(default=False)
    verified_date = models.DateTimeField(blank=True, null=True)

    class Meta:
        constraints = [
            models.UniqueConstraint(
                fields=["number", "verified"],
                condition=models.Q(verified=True),
                name="unique_verified_number",
            )
        ]

    def save(self, *args, **kwargs):
        # delete any expired unverified RealPhone records for this number
        # note: it doesn't matter which user is trying to create a new
        # RealPhone record - any expired unverified record for the number
        # should be deleted
        expired_verification_records = get_expired_unverified_realphone_records(
            self.number
        )
        expired_verification_records.delete()

        # We are not ready to support multiple real phone numbers per user,
        # so raise an exception if this save() would create a second
        # RealPhone record for the user
        user_verified_number_records = get_verified_realphone_records(self.user)
        for verified_number in user_verified_number_records:
            if (
                verified_number.number == self.number
                and verified_number.verification_code == self.verification_code
            ):
                # User is verifying the same number twice
                return super().save(*args, **kwargs)
            else:
                raise BadRequest("User already has a verified number.")

        # call super save to save into the DB
        # See also: realphone_post_save receiver below
        return super().save(*args, **kwargs)

    def mark_verified(self):
        self.verified = True
        self.verified_date = datetime.now(timezone.utc)
        self.save(force_update=True)
        return self


@receiver(post_save, sender=RealPhone)
def realphone_post_save(sender, instance, created, **kwargs):
    # don't do anything if running migrations
    if type(instance) == MigrationRecorder.Migration:
        return

    if created:
        # only send verification_code when creating new record
        client = twilio_client()
        client.messages.create(
            body=f"Your Firefox Relay verification code is {instance.verification_code}",
            from_=settings.TWILIO_MAIN_NUMBER,
            to=instance.number,
        )


def vcard_lookup_key_default():
    return "".join(
        secrets.choice(string.ascii_letters + string.digits) for i in range(6)
    )


class RelayNumber(models.Model):
    user = models.ForeignKey(User, on_delete=models.CASCADE)
    number = models.CharField(max_length=15, db_index=True)
    location = models.CharField(max_length=255)
    vcard_lookup_key = models.CharField(
        max_length=6, default=vcard_lookup_key_default, unique=True
    )
    enabled = models.BooleanField(default=True)

    def save(self, *args, **kwargs):
        if not get_verified_realphone_records(self.user):
            raise ValidationError("User does not have a verified real phone.")

        # if this number exists for this user, this is an update call
        existing_number = RelayNumber.objects.filter(user=self.user)
        if existing_number:
            return super().save(*args, **kwargs)

        # Before saving into DB provision the number in Twilio
        phones_config = apps.get_app_config("phones")
        client = twilio_client()

        # Since this will charge the Twilio account, first see if this
        # is running with TEST creds to avoid charges.
        if settings.TWILIO_TEST_ACCOUNT_SID:
            client = phones_config.twilio_test_client

        client.incoming_phone_numbers.create(
            phone_number=self.number,
            sms_application_sid=settings.TWILIO_SMS_APPLICATION_SID,
            voice_application_sid=settings.TWILIO_SMS_APPLICATION_SID,
        )
        return super().save(*args, **kwargs)


@receiver(post_save, sender=RelayNumber)
def relaynumber_post_save(sender, instance, created, **kwargs):
    # don't do anything if running migrations
    if type(instance) == MigrationRecorder.Migration:
        return

    if created:
        real_phone = RealPhone.objects.get(user=instance.user)
        # only send welcome vCard when creating new record
        media_url = settings.SITE_ORIGIN + reverse(
            "vCard", kwargs={"lookup_key": instance.vcard_lookup_key}
        )
        client = twilio_client()
        client.messages.create(
            body="Welcome to Relay Phoanz! 🎉 Please add your number to your contacts. This will help you identify your Relay messages and calls.",
            from_=settings.TWILIO_MAIN_NUMBER,
            to=real_phone.number,
            media_url=[media_url],
        )


def last_inbound_date_default():
    return datetime.now(timezone.utc)


class InboundContact(models.Model):
    relay_number = models.ForeignKey(RelayNumber, on_delete=models.CASCADE)
    inbound_number = models.CharField(max_length=15)
    last_inbound_date = models.DateTimeField(default=last_inbound_date_default)
    last_inbound_type = models.CharField(
        max_length=4, choices=LAST_CONTACT_TYPE_CHOICES, default="text"
    )
    num_calls = models.PositiveIntegerField(default=0)
    num_calls_blocked = models.PositiveIntegerField(default=0)
    num_texts = models.PositiveIntegerField(default=0)
    num_texts_blocked = models.PositiveIntegerField(default=0)
    blocked = models.BooleanField(default=False)

    class Meta:
        indexes = [models.Index(fields=["relay_number", "inbound_number"])]


def suggested_numbers(user):
    real_phone = RealPhone.objects.filter(user=user, verified=True).first()
    if real_phone is None:
        raise BadRequest(
            "available_numbers: This user hasn't verified a RealPhone yet."
        )

    existing_number = RelayNumber.objects.filter(user=user)
    if existing_number:
        raise BadRequest(
            "available_numbers: Another RelayNumber already exists for this user."
        )

    real_num = real_phone.number
    client = twilio_client()
    avail_nums = client.available_phone_numbers("US")

    # TODO: can we make multiple pattern searches in a single Twilio API request
    same_prefix_options = []
    # look for numbers with same area code and 3-number prefix
    contains = "%s****" % real_num[:8] if real_num else ""
    twilio_nums = avail_nums.local.list(contains=contains, limit=10)
    same_prefix_options.extend(convert_twilio_numbers_to_dict(twilio_nums))

    # look for numbers with same area code and 2-number prefix
    contains = "%s*%s" % (real_num[:7], real_num[10:]) if real_num else ""
    twilio_nums = avail_nums.local.list(contains=contains, limit=10)
    same_prefix_options.extend(convert_twilio_numbers_to_dict(twilio_nums))

    # look for numbers with same area code and 1-number prefix
    contains = "%s******" % real_num[:6] if real_num else ""
    twilio_nums = avail_nums.local.list(contains=contains, limit=10)
    same_prefix_options.extend(convert_twilio_numbers_to_dict(twilio_nums))

    # look for same number in other area codes
    contains = "***%s" % real_num[5:] if real_num else ""
    twilio_nums = avail_nums.local.list(contains=contains, limit=10)
    other_areas_options = convert_twilio_numbers_to_dict(twilio_nums)

    # look for any numbers in the area code
    contains = "%s*******" % real_num[:5] if real_num else ""
    twilio_nums = avail_nums.local.list(contains=contains, limit=10)
    same_area_options = convert_twilio_numbers_to_dict(twilio_nums)

    return {
        "real_num": real_num,
        "same_prefix_options": same_prefix_options,
        "other_areas_options": other_areas_options,
        "same_area_options": same_area_options,
    }


def location_numbers(location):
    client = twilio_client()
    avail_nums = client.available_phone_numbers("US")
    twilio_nums = avail_nums.local.list(in_locality=location, limit=10)
    return convert_twilio_numbers_to_dict(twilio_nums)


def area_code_numbers(area_code):
    client = twilio_client()
    avail_nums = client.available_phone_numbers("US")
    twilio_nums = avail_nums.local.list(area_code=area_code, limit=10)
    return convert_twilio_numbers_to_dict(twilio_nums)


def convert_twilio_numbers_to_dict(twilio_numbers):
    """
    To serialize twilio numbers to JSON for the API,
    we need to convert them into dictionaries.
    """
    numbers_as_dicts = []
    for twilio_number in twilio_numbers:
        number = {}
        number["friendly_name"] = twilio_number.friendly_name
        number["iso_country"] = twilio_number.iso_country
        number["locality"] = twilio_number.locality
        number["phone_number"] = twilio_number.phone_number
        number["postal_code"] = twilio_number.postal_code
        number["region"] = twilio_number.region
        numbers_as_dicts.append(number)
    return numbers_as_dicts<|MERGE_RESOLUTION|>--- conflicted
+++ resolved
@@ -15,8 +15,6 @@
 from django.urls import reverse
 
 
-<<<<<<< HEAD
-=======
 MAX_MINUTES_TO_VERIFY_REAL_PHONE = 5
 LAST_CONTACT_TYPE_CHOICES = [
     ("call", "call"),
@@ -24,7 +22,6 @@
 ]
 
 
->>>>>>> f3e45463
 def twilio_client():
     phones_config = apps.get_app_config("phones")
     client = phones_config.twilio_client
