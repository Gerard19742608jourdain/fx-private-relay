--- conflicted
+++ resolved
@@ -9,24 +9,15 @@
     <meta name="viewport" content="width=device-width, initial-scale=1.0, viewport-fit=cover" />
     <meta name="description" content="Firefox Relay makes it easy to create relay addresses, aliases that forward to your real inbox. Use it to protect your online accounts from hackers and unwanted messages." />
     <title>Firefox Relay</title>
-<<<<<<< HEAD
     {% compress css %}
       <link rel="stylesheet" href="{% static 'css/style.css' %}">
       <link rel="stylesheet" href="{% static 'css/inter-ui.css' %}">
       <link rel="stylesheet" href="{% static 'css/metropolis.css' %}">
       <link rel="stylesheet" href="{% static 'css/fx-bento.css' %}">
       <link rel="stylesheet" href="{% static 'css/glocal-menu.css' %}">
-      <link rel="shortcut icon" href="{%  static 'images/favicon.ico' %}">
     {% endcompress %}
-=======
-    <link rel="stylesheet" href="{% static 'css/style.css' %}">
-    <link rel="stylesheet" href="{% static 'css/inter-ui.css' %}">
-    <link rel="stylesheet" href="{% static 'css/metropolis.css' %}">
-    <link rel="stylesheet" href="{% static 'css/fx-bento.css' %}">
-    <link rel="stylesheet" href="{% static 'css/glocal-menu.css' %}">
     <link rel="shortcut icon" href="{%  static 'images/favicon.ico' %}">
     <link rel=”apple-touch-icon” href="{% static 'images/logos/relay-logo-dark-200.png' %}">
->>>>>>> 5641967a
   </head>
   <body data-fxa-settings-url="{{ settings.FXA_SETTINGS_URL }}" data-site-origin="{{ settings.SITE_ORIGIN }}">
     <firefox-private-relay-addon data-addon-installed="false"></firefox-private-relay-addon>
